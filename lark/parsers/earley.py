"This module implements an Earley Parser"

# The parser uses a parse-forest to keep track of derivations and ambiguations.
# When the parse ends successfully, a disambiguation stage resolves all ambiguity
# (right now ambiguity resolution is not developed beyond the needs of lark)
# Afterwards the parse tree is reduced (transformed) according to user callbacks.
# I use the no-recursion version of Transformer, because the tree might be
# deeper than Python's recursion limit (a bit absurd, but that's life)
#
# The algorithm keeps track of each state set, using a corresponding Column instance.
# Column keeps track of new items using NewsList instances.
#
# Author: Erez Shinan (2017)
# Email : erezshin@gmail.com

<<<<<<< HEAD
from ..common import ParseError, UnexpectedToken, is_terminal
from ..tree import Tree
from ..transformers import Transformer_InPlace
=======
from ..common import ParseError, UnexpectedToken
from ..tree import Tree, Transformer_NoRecurse
>>>>>>> 2b4ef11e
from .grammar_analysis import GrammarAnalyzer
from ..grammar import NonTerminal


class Derivation(Tree):
    _hash = None

    def __init__(self, rule, items=None):
        Tree.__init__(self, 'drv', items or [])
        self.rule = rule

    def _pretty_label(self):    # Nicer pretty for debugging the parser
        return self.rule.origin if self.rule else self.data

    def __hash__(self):
        if self._hash is None:
            self._hash = Tree.__hash__(self)
        return self._hash

class Item(object):
    "An Earley Item, the atom of the algorithm."

    def __init__(self, rule, ptr, start, tree):
        self.rule = rule
        self.ptr = ptr
        self.start = start
        self.tree = tree if tree is not None else Derivation(self.rule)

    @property
    def expect(self):
        return self.rule.expansion[self.ptr]

    @property
    def is_complete(self):
        return self.ptr == len(self.rule.expansion)

    def advance(self, tree):
        assert self.tree.data == 'drv'
        new_tree = Derivation(self.rule, self.tree.children + [tree])
        return self.__class__(self.rule, self.ptr+1, self.start, new_tree)

    def __eq__(self, other):
        return self.start is other.start and self.ptr == other.ptr and self.rule == other.rule

    def __hash__(self):
        return hash((self.rule, self.ptr, id(self.start)))   # Always runs Derivation.__hash__

    def __repr__(self):
        before = list(map(str, self.rule.expansion[:self.ptr]))
        after = list(map(str, self.rule.expansion[self.ptr:]))
        return '<(%d) %s : %s * %s>' % (id(self.start), self.rule.origin, ' '.join(before), ' '.join(after))

class NewsList(list):
    "Keeps track of newly added items (append-only)"

    def __init__(self, initial=None):
        list.__init__(self, initial or [])
        self.last_iter = 0

    def get_news(self):
        i = self.last_iter
        self.last_iter = len(self)
        return self[i:]



class Column:
    "An entry in the table, aka Earley Chart. Contains lists of items."
    def __init__(self, i, FIRST, predict_all=False):
        self.i = i
        self.to_reduce = NewsList()
        self.to_predict = NewsList()
        self.to_scan = []
        self.item_count = 0
        self.FIRST = FIRST

        self.predicted = set()
        self.completed = {}
        self.predict_all = predict_all

    def add(self, items):
        """Sort items into scan/predict/reduce newslists

        Makes sure only unique items are added.
        """
        for item in items:

            item_key = item, item.tree  # Elsewhere, tree is not part of the comparison
            if item.is_complete:
                # XXX Potential bug: What happens if there's ambiguity in an empty rule?
                if item.rule.expansion and item_key in self.completed:
                    old_tree = self.completed[item_key].tree
                    if old_tree == item.tree:
                        is_empty = not self.FIRST[item.rule.origin]
                        if not is_empty:
                            continue

                    if old_tree.data != '_ambig':
                        new_tree = old_tree.copy()
                        new_tree.rule = old_tree.rule
                        old_tree.set('_ambig', [new_tree])
                        old_tree.rule = None    # No longer a 'drv' node

                    if item.tree.children[0] is old_tree:   # XXX a little hacky!
                        raise ParseError("Infinite recursion in grammar! (Rule %s)" % item.rule)

                    if item.tree not in old_tree.children:
                        old_tree.children.append(item.tree)
                    # old_tree.children.append(item.tree)
                else:
                    self.completed[item_key] = item
                self.to_reduce.append(item)
            else:
                if item.expect.is_term:
                    self.to_scan.append(item)
                else:
                    k = item_key if self.predict_all else item
                    if k in self.predicted:
                        continue
                    self.predicted.add(k)
                    self.to_predict.append(item)

            self.item_count += 1    # Only count if actually added


    def __bool__(self):
        return bool(self.item_count)
    __nonzero__ = __bool__  # Py2 backwards-compatibility

class Parser:
    def __init__(self, parser_conf, term_matcher, resolve_ambiguity=None):
        analysis = GrammarAnalyzer(parser_conf)
        self.parser_conf = parser_conf
        self.resolve_ambiguity = resolve_ambiguity

        self.FIRST = analysis.FIRST
        self.postprocess = {}
        self.predictions = {}
        for rule in parser_conf.rules:
            self.postprocess[rule] = rule.alias if callable(rule.alias) else getattr(parser_conf.callback, rule.alias)
            self.predictions[rule.origin] = [x.rule for x in analysis.expand_rule(rule.origin)]

        self.term_matcher = term_matcher


    def parse(self, stream, start_symbol=None):
        # Define parser functions
        start_symbol = NonTerminal(start_symbol or self.parser_conf.start)

        _Item = Item
        match = self.term_matcher

        def predict(nonterm, column):
            assert not nonterm.is_term, nonterm
            return [_Item(rule, 0, column, None) for rule in self.predictions[nonterm]]

        def complete(item):
            name = item.rule.origin
            return [i.advance(item.tree) for i in item.start.to_predict if i.expect == name]

        def predict_and_complete(column):
            while True:
                to_predict = {x.expect for x in column.to_predict.get_news()
                              if x.ptr}  # if not part of an already predicted batch
                to_reduce = set(column.to_reduce.get_news())
                if not (to_predict or to_reduce):
                    break

                for nonterm in to_predict:
                    column.add( predict(nonterm, column) )

                for item in to_reduce:
                    new_items = list(complete(item))
                    if item in new_items:
                        raise ParseError('Infinite recursion detected! (rule %s)' % item.rule)
                    column.add(new_items)

        def scan(i, token, column):
            next_set = Column(i, self.FIRST)
            next_set.add(item.advance(token) for item in column.to_scan if match(item.expect, token))

            if not next_set:
                expect = {i.expect for i in column.to_scan}
                raise UnexpectedToken(token, expect, stream, set(column.to_scan))

            return next_set

        # Main loop starts
        column0 = Column(0, self.FIRST)
        column0.add(predict(start_symbol, column0))

        column = column0
        for i, token in enumerate(stream):
            predict_and_complete(column)
            column = scan(i, token, column)

        predict_and_complete(column)

        # Parse ended. Now build a parse tree
        solutions = [n.tree for n in column.to_reduce
                     if n.rule.origin==start_symbol and n.start is column0]

        if not solutions:
            raise ParseError('Incomplete parse: Could not find a solution to input')
        elif len(solutions) == 1:
            tree = solutions[0]
        else:
            tree = Tree('_ambig', solutions)

        if self.resolve_ambiguity:
            tree = self.resolve_ambiguity(tree)

        return ApplyCallbacks(self.postprocess).transform(tree)


class ApplyCallbacks(Transformer_InPlace):
    def __init__(self, postprocess):
        self.postprocess = postprocess

    def drv(self, tree):
        return self.postprocess[tree.rule](tree.children)<|MERGE_RESOLUTION|>--- conflicted
+++ resolved
@@ -13,14 +13,9 @@
 # Author: Erez Shinan (2017)
 # Email : erezshin@gmail.com
 
-<<<<<<< HEAD
-from ..common import ParseError, UnexpectedToken, is_terminal
 from ..tree import Tree
 from ..transformers import Transformer_InPlace
-=======
 from ..common import ParseError, UnexpectedToken
-from ..tree import Tree, Transformer_NoRecurse
->>>>>>> 2b4ef11e
 from .grammar_analysis import GrammarAnalyzer
 from ..grammar import NonTerminal
 
