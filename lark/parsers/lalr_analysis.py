--- conflicted
+++ resolved
@@ -83,13 +83,9 @@
             for k, v in lookahead.items():
                 if len(v) > 1:
                     if self.debug:
-<<<<<<< HEAD
-                        log.warn("Shift/reduce conflict for %s: %s. Resolving as shift.", k, v)
-=======
-                        logging.warn("Shift/reduce conflict for terminal %s:  (resolving as shift)", k.name)
+                        log.warn("Shift/reduce conflict for terminal %s:  (resolving as shift)", k.name)
                         for act, arg in v:
-                            logging.warn(' * %s: %s', act, arg)
->>>>>>> 4cba8f87
+                            log.warn(' * %s: %s', act, arg)
                     for x in v:
                         # XXX resolving shift/reduce into shift, like PLY
                         # Give a proper warning
