from collections import Counter

from ..utils import bfs, fzset, classify
from ..exceptions import GrammarError
from ..grammar import Rule, Terminal, NonTerminal


class RulePtr(object):
    __slots__ = ('rule', 'index')

    def __init__(self, rule, index):
        assert isinstance(rule, Rule)
        assert index <= len(rule.expansion)
        self.rule = rule
        self.index = index

    def __repr__(self):
        before = [x.name for x in self.rule.expansion[:self.index]]
        after = [x.name for x in self.rule.expansion[self.index:]]
        return '<%s : %s * %s>' % (self.rule.origin.name, ' '.join(before), ' '.join(after))

    @property
    def next(self):
        return self.rule.expansion[self.index]

    def advance(self, sym):
        assert self.next == sym
        return RulePtr(self.rule, self.index+1)

    @property
    def is_satisfied(self):
        return self.index == len(self.rule.expansion)

    def __eq__(self, other):
        return self.rule == other.rule and self.index == other.index
    def __hash__(self):
        return hash((self.rule, self.index))


def update_set(set1, set2):
    if not set2:
        return False

    copy = set(set1)
    set1 |= set2
    return set1 != copy

def calculate_sets(rules):
    """Calculate FOLLOW sets.

    Adapted from: http://lara.epfl.ch/w/cc09:algorithm_for_first_and_follow_sets"""
    symbols = {sym for rule in rules for sym in rule.expansion} | {rule.origin for rule in rules}

    # foreach grammar rule X ::= Y(1) ... Y(k)
    # if k=0 or {Y(1),...,Y(k)} subset of NULLABLE then
    #   NULLABLE = NULLABLE union {X}
    # for i = 1 to k
    #   if i=1 or {Y(1),...,Y(i-1)} subset of NULLABLE then
    #     FIRST(X) = FIRST(X) union FIRST(Y(i))
    #   for j = i+1 to k
    #     if i=k or {Y(i+1),...Y(k)} subset of NULLABLE then
    #       FOLLOW(Y(i)) = FOLLOW(Y(i)) union FOLLOW(X)
    #     if i+1=j or {Y(i+1),...,Y(j-1)} subset of NULLABLE then
    #       FOLLOW(Y(i)) = FOLLOW(Y(i)) union FIRST(Y(j))
    # until none of NULLABLE,FIRST,FOLLOW changed in last iteration

    NULLABLE = set()
    FIRST = {}
    FOLLOW = {}
    for sym in symbols:
        FIRST[sym]={sym} if sym.is_term else set()
        FOLLOW[sym]=set()

    # Calculate NULLABLE and FIRST
    changed = True
    while changed:
        changed = False

        for rule in rules:
            if set(rule.expansion) <= NULLABLE:
                if update_set(NULLABLE, {rule.origin}):
                    changed = True

            for i, sym in enumerate(rule.expansion):
                if set(rule.expansion[:i]) <= NULLABLE:
                    if update_set(FIRST[rule.origin], FIRST[sym]):
                        changed = True

    # Calculate FOLLOW
    changed = True
    while changed:
        changed = False

        for rule in rules:
            for i, sym in enumerate(rule.expansion):
                if i==len(rule.expansion)-1 or set(rule.expansion[i+1:]) <= NULLABLE:
                    if update_set(FOLLOW[sym], FOLLOW[rule.origin]):
                        changed = True

                for j in range(i+1, len(rule.expansion)):
                    if set(rule.expansion[i+1:j]) <= NULLABLE:
                        if update_set(FOLLOW[sym], FIRST[rule.expansion[j]]):
                            changed = True

    return FIRST, FOLLOW, NULLABLE


class GrammarAnalyzer(object):
    def __init__(self, parser_conf, debug=False):
        self.debug = debug

<<<<<<< HEAD
        root_rule = Rule(NonTerminal('$root'), [NonTerminal(parser_conf.start), Terminal('$END')])
        rules = parser_conf.rules + [root_rule]
=======
        rules = parser_conf.rules + [Rule(NonTerminal('$root'), [NonTerminal(s), Terminal('$END')]) for s in parser_conf.start]
>>>>>>> f1e844ac
        self.rules_by_origin = classify(rules, lambda r: r.origin)

        if len(rules) != len(set(rules)):
            duplicates = [item for item, count in Counter(rules).items() if count > 1]
            raise GrammarError("Rules defined twice: %s" % ', '.join(str(i) for i in duplicates))

        for r in rules:
            for sym in r.expansion:
                if not (sym.is_term or sym in self.rules_by_origin):
                    raise GrammarError("Using an undefined rule: %s" % sym) # TODO test validation

        self.start_state = self.expand_rule(root_rule.origin)

        end_rule = RulePtr(root_rule, len(root_rule.expansion))
        self.end_state = fzset({end_rule})

        self.FIRST, self.FOLLOW, self.NULLABLE = calculate_sets(rules)

    def expand_rule(self, rule):
        "Returns all init_ptrs accessible by rule (recursive)"
        init_ptrs = set()
        def _expand_rule(rule):
            assert not rule.is_term, rule

            for r in self.rules_by_origin[rule]:
                init_ptr = RulePtr(r, 0)
                init_ptrs.add(init_ptr)

                if r.expansion: # if not empty rule
                    new_r = init_ptr.next
                    if not new_r.is_term:
                        yield new_r

        for _ in bfs([rule], _expand_rule):
            pass

        return fzset(init_ptrs)

    def _first(self, r):
        if r.is_term:
            return {r}
        else:
            return {rp.next for rp in self.expand_rule(r) if rp.next.is_term}
<|MERGE_RESOLUTION|>--- conflicted
+++ resolved
@@ -109,12 +109,10 @@
     def __init__(self, parser_conf, debug=False):
         self.debug = debug
 
-<<<<<<< HEAD
-        root_rule = Rule(NonTerminal('$root'), [NonTerminal(parser_conf.start), Terminal('$END')])
-        rules = parser_conf.rules + [root_rule]
-=======
-        rules = parser_conf.rules + [Rule(NonTerminal('$root'), [NonTerminal(s), Terminal('$END')]) for s in parser_conf.start]
->>>>>>> f1e844ac
+        root_rules = {start: Rule(NonTerminal('$root_' + start), [NonTerminal(start), Terminal('$END')])
+                      for start in parser_conf.start}
+
+        rules = parser_conf.rules + list(root_rules.values())
         self.rules_by_origin = classify(rules, lambda r: r.origin)
 
         if len(rules) != len(set(rules)):
@@ -126,10 +124,11 @@
                 if not (sym.is_term or sym in self.rules_by_origin):
                     raise GrammarError("Using an undefined rule: %s" % sym) # TODO test validation
 
-        self.start_state = self.expand_rule(root_rule.origin)
+        self.start_states = {start: self.expand_rule(root_rule.origin)
+                             for start, root_rule in root_rules.items()}
 
-        end_rule = RulePtr(root_rule, len(root_rule.expansion))
-        self.end_state = fzset({end_rule})
+        self.end_states = {start: fzset({RulePtr(root_rule, len(root_rule.expansion))})
+                           for start, root_rule in root_rules.items()}
 
         self.FIRST, self.FOLLOW, self.NULLABLE = calculate_sets(rules)
 
