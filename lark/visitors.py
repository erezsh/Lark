--- conflicted
+++ resolved
@@ -1,10 +1,5 @@
 from typing import TypeVar, Tuple, List, Callable, Generic, Type, Union, Optional, Any, Dict
 from abc import ABC
-<<<<<<< HEAD
-from functools import wraps, update_wrapper
-import warnings
-=======
->>>>>>> 3ae2f6be
 
 from .utils import combine_alternatives
 from .tree import Tree
@@ -14,6 +9,7 @@
 ###{standalone
 from functools import wraps, update_wrapper
 from inspect import getmembers, getmro
+import warnings
 
 _T = TypeVar('_T')
 _R = TypeVar('_R')
