--- conflicted
+++ resolved
@@ -109,7 +109,7 @@
             if isinstance(c, Tree):
                 try:
                     items.append(self.transform(c))
-                except Erase:
+                except Discard:
                     pass
         try:
             f = self._get_func(tree.data)
@@ -125,7 +125,7 @@
         return TransformerChain(self, other)
 
 
-class Erase(Exception):
+class Discard(Exception):
     pass
 
 class TransformerChain(object):
@@ -183,22 +183,17 @@
             else:
                 return f(t)
 
-<<<<<<< HEAD
-        for subtree in reversed(subtrees):
+        for subtree in (subtrees):
             children = []
             for c in subtree.children:
                 if isinstance(c, Tree):
                     try:
                         children.append(_t(c))
-                    except Erase:
+                    except Discard:
                         pass
                 else:
                     children.append(c)
             subtree.children = children
-=======
-        for subtree in (subtrees):
-            subtree.children = [_t(c) if isinstance(c, Tree) else c for c in subtree.children]
->>>>>>> 209ac5ab
 
         return _t(tree)
 
