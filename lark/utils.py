<<<<<<< HEAD
=======
import sys
import unicodedata
>>>>>>> f8b0ca3c
import os
from functools import reduce
from collections import deque

###{standalone
import sys, re
import logging
logger = logging.getLogger("lark")
logger.addHandler(logging.StreamHandler())
# Set to highest level, since we have some warnings amongst the code
# By default, we should not output any log messages
logger.setLevel(logging.CRITICAL)

<<<<<<< HEAD
Py36 = (sys.version_info[:2] >= (3, 6))

NO_VALUE = object()
=======
def is_id_continue(x):
    """
    Checks if all characters in `x` are alphanumeric characters (Unicode standard, so diactrics, Indian vowels, non-latin
    numbers, etc. all pass). Synonymous with a Python `ID_CONTINUE` identifier. See PEP 3131 for details.
    """
    if len(x) != 1:
        return all(is_id_continue(y) for y in x)
    return x == '_' or unicodedata.category(x) in ['Lu', 'Ll', 'Lt', 'Lm', 'Lo', 'Nl', 'Mn', 'Mc', 'Nd', 'Pc']


def is_id_start(x):
    """
    Checks if all characters in `x` are alphabetic characters (Unicode standard, so diactrics, Indian vowels, non-latin
    numbers, etc. all pass). Synonymous with a Python `ID_START` identifier. See PEP 3131 for details.
    """
    if len(x) != 1:
        return all(is_id_start(y) for y in x)
    return x == '_' or unicodedata.category(x) in ['Lu', 'Ll', 'Lt', 'Lm', 'Lo', 'Mn', 'Mc', 'Pc']

>>>>>>> f8b0ca3c

def classify(seq, key=None, value=None):
    d = {}
    for item in seq:
        k = key(item) if (key is not None) else item
        v = value(item) if (value is not None) else item
        if k in d:
            d[k].append(v)
        else:
            d[k] = [v]
    return d


def _deserialize(data, namespace, memo):
    if isinstance(data, dict):
        if '__type__' in data:  # Object
            class_ = namespace[data['__type__']]
            return class_.deserialize(data, memo)
        elif '@' in data:
            return memo[data['@']]
        return {key:_deserialize(value, namespace, memo) for key, value in data.items()}
    elif isinstance(data, list):
        return [_deserialize(value, namespace, memo) for value in data]
    return data


class Serialize(object):
    """Safe-ish serialization interface that doesn't rely on Pickle

    Attributes:
        __serialize_fields__ (List[str]): Fields (aka attributes) to serialize.
        __serialize_namespace__ (list): List of classes that deserialization is allowed to instantiate.
                                        Should include all field types that aren't builtin types.
    """

    def memo_serialize(self, types_to_memoize):
        memo = SerializeMemoizer(types_to_memoize)
        return self.serialize(memo), memo.serialize()

    def serialize(self, memo=None):
        if memo and memo.in_types(self):
            return {'@': memo.memoized.get(self)}

        fields = getattr(self, '__serialize_fields__')
        res = {f: _serialize(getattr(self, f), memo) for f in fields}
        res['__type__'] = type(self).__name__
        postprocess = getattr(self, '_serialize', None)
        if postprocess:
            postprocess(res, memo)
        return res

    @classmethod
    def deserialize(cls, data, memo):
        namespace = getattr(cls, '__serialize_namespace__', {})
        namespace = {c.__name__:c for c in namespace}

        fields = getattr(cls, '__serialize_fields__')

        if '@' in data:
            return memo[data['@']]

        inst = cls.__new__(cls)
        for f in fields:
            try:
                setattr(inst, f, _deserialize(data[f], namespace, memo))
            except KeyError as e:
                raise KeyError("Cannot find key for class", cls, e)
        postprocess = getattr(inst, '_deserialize', None)
        if postprocess:
            postprocess()
        return inst


class SerializeMemoizer(Serialize):
    "A version of serialize that memoizes objects to reduce space"

    __serialize_fields__ = 'memoized',

    def __init__(self, types_to_memoize):
        self.types_to_memoize = tuple(types_to_memoize)
        self.memoized = Enumerator()

    def in_types(self, value):
        return isinstance(value, self.types_to_memoize)

    def serialize(self):
        return _serialize(self.memoized.reversed(), None)

    @classmethod
    def deserialize(cls, data, namespace, memo):
        return _deserialize(data, namespace, memo)


try:
    STRING_TYPE = basestring
except NameError:   # Python 3
    STRING_TYPE = str


import types
from functools import wraps, partial
from contextlib import contextmanager

Str = type(u'')
try:
    classtype = types.ClassType  # Python2
except AttributeError:
    classtype = type    # Python3


def smart_decorator(f, create_decorator):
    if isinstance(f, types.FunctionType):
        return wraps(f)(create_decorator(f, True))

    elif isinstance(f, (classtype, type, types.BuiltinFunctionType)):
        return wraps(f)(create_decorator(f, False))

    elif isinstance(f, types.MethodType):
        return wraps(f)(create_decorator(f.__func__, True))

    elif isinstance(f, partial):
        # wraps does not work for partials in 2.7: https://bugs.python.org/issue3445
        return wraps(f.func)(create_decorator(lambda *args, **kw: f(*args[1:], **kw), True))

    else:
        return create_decorator(f.__func__.__call__, True)


try:
    import regex
except ImportError:
    regex = None

import sre_parse
import sre_constants
categ_pattern = re.compile(r'\\p{[A-Za-z_]+}')

def get_regexp_width(expr):
    if regex:
        # Since `sre_parse` cannot deal with Unicode categories of the form `\p{Mn}`, we replace these with
        # a simple letter, which makes no difference as we are only trying to get the possible lengths of the regex
        # match here below.
        regexp_final = re.sub(categ_pattern, 'A', expr)
    else:
        if re.search(categ_pattern, expr):
            raise ImportError('`regex` module must be installed in order to use Unicode categories.', expr)
        regexp_final = expr
    try:
        return [int(x) for x in sre_parse.parse(regexp_final).getwidth()]
    except sre_constants.error:
        raise ValueError(expr)

###}


def dedup_list(l):
    """Given a list (l) will removing duplicates from the list,
       preserving the original order of the list. Assumes that
       the list entries are hashable."""
    dedup = set()
    return [x for x in l if not (x in dedup or dedup.add(x))]


try:
    from contextlib import suppress     # Python 3
except ImportError:
    @contextmanager
    def suppress(*excs):
        '''Catch and dismiss the provided exception

        >>> x = 'hello'
        >>> with suppress(IndexError):
        ...     x = x[10]
        >>> x
        'hello'
        '''
        try:
            yield
        except excs:
            pass


try:
    compare = cmp
except NameError:
    def compare(a, b):
        if a == b:
            return 0
        elif a > b:
            return 1
        return -1


class Enumerator(Serialize):
    def __init__(self):
        self.enums = {}

    def get(self, item):
        if item not in self.enums:
            self.enums[item] = len(self.enums)
        return self.enums[item]

    def __len__(self):
        return len(self.enums)

    def reversed(self):
        r = {v: k for k, v in self.enums.items()}
        assert len(r) == len(self.enums)
        return r



def combine_alternatives(lists):
    """
    Accepts a list of alternatives, and enumerates all their possible concatinations.

    Examples:
        >>> combine_alternatives([range(2), [4,5]])
        [[0, 4], [0, 5], [1, 4], [1, 5]]

        >>> combine_alternatives(["abc", "xy", '$'])
        [['a', 'x', '$'], ['a', 'y', '$'], ['b', 'x', '$'], ['b', 'y', '$'], ['c', 'x', '$'], ['c', 'y', '$']]

        >>> combine_alternatives([])
        [[]]
    """
    if not lists:
        return [[]]
    assert all(l for l in lists), lists
    init = [[x] for x in lists[0]]
    return reduce(lambda a,b: [i+[j] for i in a for j in b], lists[1:], init)


class FS:
    open = open
    exists = os.path.exists


def isascii(s):
    """ str.isascii only exists in python3.7+ """
    try:
        return s.isascii()
    except AttributeError:
        try:
            s.encode('ascii')
            return True
        except (UnicodeDecodeError, UnicodeEncodeError):
            return False


class fzset(frozenset):
    def __repr__(self):
        return '{%s}' % ', '.join(map(repr, self))


def classify_bool(seq, pred):
    true_elems = []
    false_elems = []

    for elem in seq:
        if pred(elem):
            true_elems.append(elem)
        else:
            false_elems.append(elem)

    return true_elems, false_elems


def bfs(initial, expand):
    open_q = deque(list(initial))
    visited = set(open_q)
    while open_q:
        node = open_q.popleft()
        yield node
        for next_node in expand(node):
            if next_node not in visited:
                visited.add(next_node)
                open_q.append(next_node)


def _serialize(value, memo):
    if isinstance(value, Serialize):
        return value.serialize(memo)
    elif isinstance(value, list):
        return [_serialize(elem, memo) for elem in value]
    elif isinstance(value, frozenset):
        return list(value)  # TODO reversible?
    elif isinstance(value, dict):
        return {key:_serialize(elem, memo) for key, elem in value.items()}
    # assert value is None or isinstance(value, (int, float, str, tuple)), value
    return value<|MERGE_RESOLUTION|>--- conflicted
+++ resolved
@@ -1,8 +1,4 @@
-<<<<<<< HEAD
-=======
-import sys
 import unicodedata
->>>>>>> f8b0ca3c
 import os
 from functools import reduce
 from collections import deque
@@ -16,31 +12,10 @@
 # By default, we should not output any log messages
 logger.setLevel(logging.CRITICAL)
 
-<<<<<<< HEAD
 Py36 = (sys.version_info[:2] >= (3, 6))
 
 NO_VALUE = object()
-=======
-def is_id_continue(x):
-    """
-    Checks if all characters in `x` are alphanumeric characters (Unicode standard, so diactrics, Indian vowels, non-latin
-    numbers, etc. all pass). Synonymous with a Python `ID_CONTINUE` identifier. See PEP 3131 for details.
-    """
-    if len(x) != 1:
-        return all(is_id_continue(y) for y in x)
-    return x == '_' or unicodedata.category(x) in ['Lu', 'Ll', 'Lt', 'Lm', 'Lo', 'Nl', 'Mn', 'Mc', 'Nd', 'Pc']
-
-
-def is_id_start(x):
-    """
-    Checks if all characters in `x` are alphabetic characters (Unicode standard, so diactrics, Indian vowels, non-latin
-    numbers, etc. all pass). Synonymous with a Python `ID_START` identifier. See PEP 3131 for details.
-    """
-    if len(x) != 1:
-        return all(is_id_start(y) for y in x)
-    return x == '_' or unicodedata.category(x) in ['Lu', 'Ll', 'Lt', 'Lm', 'Lo', 'Mn', 'Mc', 'Pc']
-
->>>>>>> f8b0ca3c
+
 
 def classify(seq, key=None, value=None):
     d = {}
@@ -196,6 +171,29 @@
 ###}
 
 
+_ID_START =    'Lu', 'Ll', 'Lt', 'Lm', 'Lo', 'Mn', 'Mc', 'Pc'
+_ID_CONTINUE = _ID_START + ('Nd', 'Nl',)
+
+def _test_unicode_category(s, categories):
+    if len(s) != 1:
+        return all(_test_unicode_category(char, categories) for char in s)
+    return s == '_' or unicodedata.category(s) in categories
+
+def is_id_continue(s):
+    """
+    Checks if all characters in `s` are alphanumeric characters (Unicode standard, so diacritics, indian vowels, non-latin
+    numbers, etc. all pass). Synonymous with a Python `ID_CONTINUE` identifier. See PEP 3131 for details.
+    """
+    return _test_unicode_category(s, _ID_CONTINUE)
+
+def is_id_start(s):
+    """
+    Checks if all characters in `s` are alphabetic characters (Unicode standard, so diacritics, indian vowels, non-latin
+    numbers, etc. all pass). Synonymous with a Python `ID_START` identifier. See PEP 3131 for details.
+    """
+    return _test_unicode_category(s, _ID_START)
+
+
 def dedup_list(l):
     """Given a list (l) will removing duplicates from the list,
        preserving the original order of the list. Assumes that
