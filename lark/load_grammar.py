--- conflicted
+++ resolved
@@ -833,14 +833,8 @@
                 err = e
                 continue
             else:
-<<<<<<< HEAD
-                return key, text.decode()
-        raise IOError()
-=======
-                return PackageResource(self.pkg_name, full_path), (text.decode() if text else '')
-
+                return key, (text.decode() if text else '')
         raise IOError('Cannot find grammar in given paths') from err
->>>>>>> 1f56497d
 
 
 stdlib_loader = FromPackageLoader('lark', IMPORT_PATHS)
