"Parses and creates Grammar objects"

import os.path
import sys
from ast import literal_eval
from copy import copy, deepcopy

from .utils import bfs
from .lexer import Token, TerminalDef, PatternStr, PatternRE

from .parse_tree_builder import ParseTreeBuilder
from .parser_frontends import LALR_TraditionalLexer
from .common import LexerConf, ParserConf
from .grammar import RuleOptions, Rule, Terminal, NonTerminal, Symbol
from .utils import classify, suppress, dedup_list
from .exceptions import GrammarError, UnexpectedCharacters, UnexpectedToken

from .tree import Tree, SlottedTree as ST
from .visitors import Transformer, Visitor, v_args, Transformer_InPlace

inline_args = v_args(inline=True)

__path__ = os.path.dirname(__file__)
IMPORT_PATHS = [os.path.join(__path__, 'grammars')]

EXT = '.lark'

_RE_FLAGS = 'imslux'

_EMPTY = Symbol('__empty__')

_TERMINAL_NAMES = {
    '.': 'DOT',
    ',': 'COMMA',
    ':': 'COLON',
    ';': 'SEMICOLON',
    '+': 'PLUS',
    '-': 'MINUS',
    '*': 'STAR',
    '/': 'SLASH',
    '\\': 'BACKSLASH',
    '|': 'VBAR',
    '?': 'QMARK',
    '!': 'BANG',
    '@': 'AT',
    '#': 'HASH',
    '$': 'DOLLAR',
    '%': 'PERCENT',
    '^': 'CIRCUMFLEX',
    '&': 'AMPERSAND',
    '_': 'UNDERSCORE',
    '<': 'LESSTHAN',
    '>': 'MORETHAN',
    '=': 'EQUAL',
    '"': 'DBLQUOTE',
    '\'': 'QUOTE',
    '`': 'BACKQUOTE',
    '~': 'TILDE',
    '(': 'LPAR',
    ')': 'RPAR',
    '{': 'LBRACE',
    '}': 'RBRACE',
    '[': 'LSQB',
    ']': 'RSQB',
    '\n': 'NEWLINE',
    '\r\n': 'CRLF',
    '\t': 'TAB',
    ' ': 'SPACE',
}

# Grammar Parser
TERMINALS = {
    '_LPAR': r'\(',
    '_RPAR': r'\)',
    '_LBRA': r'\[',
    '_RBRA': r'\]',
    'OP': '[+*][?]?|[?](?![a-z])',
    '_COLON': ':',
    '_COMMA': ',',
    '_OR': r'\|',
    '_DOT': r'\.',
    'TILDE': '~',
    'RULE': '!?[_?]?[a-z][_a-z0-9]*',
    'TERMINAL': '_?[A-Z][_A-Z0-9]*',
    'STRING': r'"(\\"|\\\\|[^"\n])*?"i?',
    'REGEXP': r'/(?!/)(\\/|\\\\|[^/\n])*?/[{}]*'.format(_RE_FLAGS),
    '_NL': r'(\r?\n)+\s*',
    'WS': r'[ \t]+',
    'COMMENT': r'//[^\n]*',
    '_TO': '->',
    '_IGNORE': r'%ignore',
    '_DECLARE': r'%declare',
    '_IMPORT': r'%import',
    'NUMBER': r'\d+',
}

RULES = {
    'start': ['_list'],
    '_list': ['_item', '_list _item'],
    '_item': ['rule', 'term', 'statement', '_NL'],

    'rule': ['RULE _COLON expansions _NL',
             'RULE _DOT NUMBER _COLON expansions _NL'],
    'expansions': ['alias',
                   'expansions _OR alias',
                   'expansions _NL _OR alias'],

    '?alias': ['expansion _TO RULE', 'expansion'],
    'expansion': ['_expansion'],

    '_expansion': ['', '_expansion expr'],

    '?expr': ['atom',
              'atom OP',
              'atom TILDE NUMBER',
              'atom TILDE NUMBER _DOT _DOT NUMBER',
              ],

    '?atom': ['_LPAR expansions _RPAR',
              'maybe',
              'value'],

    'value': ['terminal',
              'nonterminal',
              'literal',
              'range'],

    'terminal': ['TERMINAL'],
    'nonterminal': ['RULE'],

    '?name': ['RULE', 'TERMINAL'],

    'maybe': ['_LBRA expansions _RBRA'],
    'range': ['STRING _DOT _DOT STRING'],

    'term': ['TERMINAL _COLON expansions _NL',
             'TERMINAL _DOT NUMBER _COLON expansions _NL'],
    'statement': ['ignore', 'import', 'declare'],
    'ignore': ['_IGNORE expansions _NL'],
    'declare': ['_DECLARE _declare_args _NL'],
    'import': ['_IMPORT _import_path _NL',
               '_IMPORT _import_path _LPAR name_list _RPAR _NL',
               '_IMPORT _import_path _TO name _NL'],

    '_import_path': ['import_lib', 'import_rel'],
    'import_lib': ['_import_args'],
    'import_rel': ['_DOT _import_args'],
    '_import_args': ['name', '_import_args _DOT name'],

    'name_list': ['_name_list'],
    '_name_list': ['name', '_name_list _COMMA name'],

    '_declare_args': ['name', '_declare_args name'],
    'literal': ['REGEXP', 'STRING'],
}


@inline_args
class EBNF_to_BNF(Transformer_InPlace):
    def __init__(self):
        self.new_rules = []
        self.rules_by_expr = {}
        self.prefix = 'anon'
        self.i = 0
        self.rule_options = None

    def _add_recurse_rule(self, type_, expr):
        if expr in self.rules_by_expr:
            return self.rules_by_expr[expr]

        new_name = '__{}_{}_{}'.format(self.prefix, type_, self.i)
        self.i += 1
        t = NonTerminal(new_name)
        tree = ST('expansions', [ST('expansion', [expr]), ST('expansion', [t, expr])])
        self.new_rules.append((new_name, tree, self.rule_options))
        self.rules_by_expr[expr] = t
        return t

    def expr(self, rule, op, *args):
        if op.value == '?':
            empty = ST('expansion', [])
            return ST('expansions', [rule, empty])
        elif op.value == '+':
            # a : b c+ d
            #   -->
            # a : b _c d
            # _c : _c c | c;
            return self._add_recurse_rule('plus', rule)
        elif op.value == '*':
            # a : b c* d
            #   -->
            # a : b _c? d
            # _c : _c c | c;
            new_name = self._add_recurse_rule('star', rule)
            return ST('expansions', [new_name, ST('expansion', [])])
        elif op.value == '~':
            if len(args) == 1:
                mn = mx = int(args[0])
            else:
                mn, mx = map(int, args)
                if mx < mn:
                    raise GrammarError("Bad Range for {} ({}..{} isn't allowed)".format(rule, mn, mx))
            return ST('expansions', [ST('expansion', [rule] * n) for n in range(mn, mx + 1)])
        assert False, op

    def maybe(self, rule):
        keep_all_tokens = self.rule_options and self.rule_options.keep_all_tokens

        def will_not_get_removed(sym):
            if isinstance(sym, NonTerminal):
                return not sym.name.startswith('_')
            if isinstance(sym, Terminal):
                return keep_all_tokens or not sym.filter_out
            assert False

        if any(rule.scan_values(will_not_get_removed)):
            empty = _EMPTY
        else:
            empty = ST('expansion', [])

        return ST('expansions', [rule, empty])


class SimplifyRule_Visitor(Visitor):

    @staticmethod
    def _flatten(tree):
        while True:
            to_expand = [i for i, child in enumerate(tree.children)
                         if isinstance(child, Tree) and child.data == tree.data]
            if not to_expand:
                break
            tree.expand_kids_by_index(*to_expand)

    def expansion(self, tree):
        # rules_list unpacking
        # a : b (c|d) e
        #  -->
        # a : b c e | b d e
        #
        # In AST terms:
        # expansion(b, expansions(c, d), e)
        #   -->
        # expansions( expansion(b, c, e), expansion(b, d, e) )

        self._flatten(tree)

        for i, child in enumerate(tree.children):
            if isinstance(child, Tree) and child.data == 'expansions':
                tree.data = 'expansions'
                tree.children = [self.visit(ST('expansion', [option if i == j else other
                                                             for j, other in enumerate(tree.children)]))
                                 for option in dedup_list(child.children)]
                self._flatten(tree)
                break

    def alias(self, tree):
        rule, alias_name = tree.children
        if rule.data == 'expansions':
            aliases = []
            for child in tree.children[0].children:
                aliases.append(ST('alias', [child, alias_name]))
            tree.data = 'expansions'
            tree.children = aliases

    def expansions(self, tree):
        self._flatten(tree)
        tree.children = dedup_list(tree.children)


class RuleTreeToText(Transformer):
    def expansions(self, x):
        return x

    def expansion(self, symbols):
        return symbols, None

    def alias(self, x):
        (expansion, _alias), alias = x
        assert _alias is None, (alias, expansion, '-', _alias)  # Double alias not allowed
        return expansion, alias.value


@inline_args
class CanonizeTree(Transformer_InPlace):
    def tokenmods(self, *args):
        if len(args) == 1:
            return list(args)
        tokenmods, value = args
        return tokenmods + [value]


class PrepareAnonTerminals(Transformer_InPlace):
    "Create a unique list of anonymous terminals. Attempt to give meaningful names to them when we add them"

    def __init__(self, terminals):
        self.terminals = terminals
        self.term_set = {td.name for td in self.terminals}
        self.term_reverse = {td.pattern: td for td in terminals}
        self.i = 0

    @inline_args
    def pattern(self, p):
        value = p.value
        if p in self.term_reverse and p.flags != self.term_reverse[p].pattern.flags:
            raise GrammarError(u'Conflicting flags for the same terminal: {}'.format(p))

        term_name = None

        if isinstance(p, PatternStr):
            try:
                # If already defined, use the user-defined terminal name
                term_name = self.term_reverse[p].name
            except KeyError:
                # Try to assign an indicative anon-terminal name
                try:
                    term_name = _TERMINAL_NAMES[value]
                except KeyError:
                    if value.isalnum() and value[0].isalpha() and value.upper() not in self.term_set:
                        with suppress(UnicodeEncodeError):
                            value.upper().encode('ascii')  # Make sure we don't have unicode in our terminal names
                            term_name = value.upper()

                if term_name in self.term_set:
                    term_name = None

        elif isinstance(p, PatternRE):
            if p in self.term_reverse:  # Kind of a wierd placement.name
                term_name = self.term_reverse[p].name
        else:
            assert False, p

        if term_name is None:
            term_name = '__ANON_{}'.format(self.i)
            self.i += 1

        if term_name not in self.term_set:
            assert p not in self.term_reverse
            self.term_set.add(term_name)
            termdef = TerminalDef(term_name, p)
            self.term_reverse[p] = termdef
            self.terminals.append(termdef)

        return Terminal(term_name, filter_out=isinstance(p, PatternStr))


def _rfind(s, choices):
    return max(s.rfind(c) for c in choices)


def _fix_escaping(s):
    w = ''
    i = iter(s)
    for n in i:
        w += n
        if n == '\\':
            n2 = next(i)
            if n2 == '\\':
                w += '\\\\'
            elif n2 not in 'uxnftr':
                w += '\\'
            w += n2
    w = w.replace('\\"', '"').replace("'", "\\'")

    to_eval = u"u'''{}'''".format(w)
    try:
        s = literal_eval(to_eval)
    except SyntaxError as e:
        raise ValueError(s, e)

    return s


def _literal_to_pattern(literal):
    v = literal.value
    flag_start = _rfind(v, '/"') + 1
    assert flag_start > 0
    flags = v[flag_start:]
    assert all(f in _RE_FLAGS for f in flags), flags

    v = v[:flag_start]
    assert v[0] == v[-1] and v[0] in '"/'
    x = v[1:-1]

    s = _fix_escaping(x)

    if literal.type == 'STRING':
        s = s.replace('\\\\', '\\')

    return {'STRING': PatternStr,
            'REGEXP': PatternRE}[literal.type](s, flags)


@inline_args
class PrepareLiterals(Transformer_InPlace):
    def literal(self, literal):
        return ST('pattern', [_literal_to_pattern(literal)])

    def range(self, start, end):
        assert start.type == end.type == 'STRING'
        start = start.value[1:-1]
        end = end.value[1:-1]
        assert len(_fix_escaping(start)) == len(_fix_escaping(end)) == 1, (start, end, len(_fix_escaping(start)), len(_fix_escaping(end)))
        regexp = '[{}-{}]'.format(start, end)
        return ST('pattern', [PatternRE(regexp)])


class TerminalTreeToPattern(Transformer):
    def pattern(self, ps):
        p, = ps
        return p

    def expansion(self, items):
        assert items
        if len(items) == 1:
            return items[0]
        if len({i.flags for i in items}) > 1:
            raise GrammarError("Lark doesn't support joining terminals with conflicting flags!")
        return PatternRE(''.join(i.to_regexp() for i in items), items[0].flags if items else ())

    def expansions(self, exps):
        if len(exps) == 1:
            return exps[0]
        if len({i.flags for i in exps}) > 1:
            raise GrammarError("Lark doesn't support joining terminals with conflicting flags!")
        return PatternRE('(?:{})'.format('|'.join(i.to_regexp() for i in exps)), exps[0].flags)

    def expr(self, args):
        inner, op = args[:2]
        if op == '~':
            if len(args) == 3:
                op = "{%d}" % int(args[2])
            else:
                mn, mx = map(int, args[2:])
                if mx < mn:
                    raise GrammarError("Bad Range for {} ({}..{} isn't allowed)".format(inner, mn, mx))
                op = "{%d,%d}" % (mn, mx)  # "{{{},{}}}".format(mn, mx) ?? Beautiful is better than ugly.
        else:
            assert len(args) == 2
        return PatternRE('(?:{}){}'.format(inner.to_regexp(), op), inner.flags)

    def maybe(self, expr):
        return self.expr(expr + ['?'])

    def alias(self, t):
        raise GrammarError("Aliasing not allowed in terminals (You used -> in the wrong place)")

    def value(self, v):
        return v[0]


class PrepareSymbols(Transformer_InPlace):
    def value(self, v):
        v, = v
        if isinstance(v, Tree):
            return v
        elif v.type == 'RULE':
            return NonTerminal(v.value)
        elif v.type == 'TERMINAL':
            return Terminal(v.value, filter_out=v.startswith('_'))
        assert False


def _choice_of_rules(rules):
    return ST('expansions', [ST('expansion', [Token('RULE', name)]) for name in rules])


class Grammar:
    def __init__(self, rule_defs, term_defs, ignore):
        self.term_defs = term_defs
        self.rule_defs = rule_defs
        self.ignore = ignore

    def compile(self):
        # We change the trees in-place (to support huge grammars)
        # So deepcopy allows calling compile more than once.
        term_defs = deepcopy(list(self.term_defs))
        rule_defs = deepcopy(self.rule_defs)

        # ===================
        #  Compile Terminals
        # ===================

        # Convert terminal-trees to strings/regexps
        transformer = PrepareLiterals() * TerminalTreeToPattern()
        for name, (term_tree, priority) in term_defs:
            if term_tree is None:  # Terminal added through %declare
                continue
            expansions = list(term_tree.find_data('expansion'))
            if len(expansions) == 1 and not expansions[0].children:
                raise GrammarError("Terminals cannot be empty ({})".format(name))

        terminals = [TerminalDef(name, transformer.transform(term_tree), priority)
                     for name, (term_tree, priority) in term_defs if term_tree]

        # =================
        #  Compile Rules
        # =================

        # 1. Pre-process terminals
        transformer = PrepareLiterals() * PrepareSymbols() * PrepareAnonTerminals(terminals)  # Adds to terminals

        # 2. Convert EBNF to BNF (and apply step 1)
        ebnf_to_bnf = EBNF_to_BNF()
        rules = []
        for name, rule_tree, options in rule_defs:
            ebnf_to_bnf.rule_options = RuleOptions(keep_all_tokens=True) if options and options.keep_all_tokens else None
            tree = transformer.transform(rule_tree)
            res = ebnf_to_bnf.transform(tree)
            rules.append((name, res, options))
        rules += ebnf_to_bnf.new_rules

        assert len(rules) == len({name for name, _t, _o in rules}), "Whoops, name collision"

        # 3. Compile tree to Rule objects
        rule_tree_to_text = RuleTreeToText()

        simplify_rule = SimplifyRule_Visitor()
        compiled_rules = []
        for i, rule_content in enumerate(rules):
            name, tree, options = rule_content
            simplify_rule.visit(tree)
            expansions = rule_tree_to_text.transform(tree)

            for expansion, alias in expansions:
                if alias and name.startswith('_'):
                    raise GrammarError("Rule {} is marked for expansion (it starts with an underscore) "
                                       "and isn't allowed to have aliases (alias={})".format(name, alias))

                empty_indices = [x == _EMPTY for i, x in enumerate(expansion)]
                if any(empty_indices):
                    exp_options = copy(options) if options else RuleOptions()
                    exp_options.empty_indices = empty_indices
                    expansion = [x for x in expansion if x != _EMPTY]
                else:
                    exp_options = options

                assert all(isinstance(x, Symbol) for x in expansion), expansion
                rule = Rule(NonTerminal(name), expansion, i, alias, exp_options)
                compiled_rules.append(rule)

        # Remove duplicates of empty rules, throw error for non-empty duplicates
        if len(set(compiled_rules)) != len(compiled_rules):
            duplicates = classify(compiled_rules, lambda x: x)
            for dups in duplicates.values():
                if len(dups) > 1:
                    if dups[0].expansion:
                        raise GrammarError("Rules defined twice: {}".format(', '.join(str(i) for i in duplicates)))

                    # Empty rule; assert all other attributes are equal
                    assert len({(r.alias, r.order, r.options) for r in dups}) == len(dups)

            # Remove duplicates
            compiled_rules = list(set(compiled_rules))

        # Filter out unused terminals
        used_terms = {t.name for r in compiled_rules
                                for t in r.expansion
                                    if isinstance(t, Terminal)}
        terminals = [t for t in terminals if t.name in used_terms or t.name in self.ignore]

        return terminals, compiled_rules, self.ignore


_imported_grammars = {}
def import_grammar(grammar_path, base_paths=[]):
    if grammar_path not in _imported_grammars:
        import_paths = base_paths + IMPORT_PATHS
        for import_path in import_paths:
            with suppress(IOError):
                joined_path = os.path.join(import_path, grammar_path)
                with open(joined_path) as f:
                    text = f.read()
                grammar = load_grammar(text, joined_path)
                _imported_grammars[grammar_path] = grammar
                break
        else:
            open(grammar_path)
            assert False

    return _imported_grammars[grammar_path]


def import_from_grammar_into_namespace(grammar, namespace, aliases):
    """Returns all rules and terminals of grammar, prepended
    with a 'namespace' prefix, except for those which are aliased.
    """

    imported_terms = dict(grammar.term_defs)
    imported_rules = {n: (n, deepcopy(t), o) for n, t, o in grammar.rule_defs}

    term_defs = []
    rule_defs = []

    def rule_dependencies(symbol):
        if symbol.type != 'RULE':
            return []
        try:
            _, tree, _ = imported_rules[symbol]
        except KeyError:
            raise GrammarError("Missing symbol '{}' in grammar {}".format(symbol, namespace))
        return tree.scan_values(lambda x: x.type in ('RULE', 'TERMINAL'))

    def get_namespace_name(name):
        try:
            return aliases[name].value
        except KeyError:
            if name[0] == '_':
                return '_{}__{}'.format(namespace, name[1:])
            return '{}__{}'.format(namespace, name)

    to_import = list(bfs(aliases, rule_dependencies))
    for symbol in to_import:
        if symbol.type == 'TERMINAL':
            term_defs.append([get_namespace_name(symbol), imported_terms[symbol]])
        else:
            assert symbol.type == 'RULE'
            rule = imported_rules[symbol]
            for t in rule[1].iter_subtrees():
                for i, c in enumerate(t.children):
                    if isinstance(c, Token) and c.type in ('RULE', 'TERMINAL'):
                        t.children[i] = Token(c.type, get_namespace_name(c))
            rule_defs.append((get_namespace_name(symbol), rule[1], rule[2]))

    return term_defs, rule_defs


def resolve_term_references(term_defs):
    # TODO Cycles detection
    # TODO Solve with transitive closure (maybe)

    token_dict = {k: t for k, (t, _p) in term_defs}
    assert len(token_dict) == len(term_defs), "Same name defined twice?"

    while True:
        changed = False
        for name, (token_tree, _p) in term_defs:
            if token_tree is None:  # Terminal added through %declare
                continue
            for exp in token_tree.find_data('value'):
                item, = exp.children
                if isinstance(item, Token):
                    if item.type == 'RULE':
                        raise GrammarError("Rules aren't allowed inside terminals ({} in {})".format(item, name))
                    if item.type == 'TERMINAL':
                        exp.children[0] = token_dict[item]
                        changed = True
        if not changed:
            break


def options_from_rule(name, *x):
    if len(x) > 1:
        priority, expansions = x
        priority = int(priority)
    else:
        expansions, = x
        priority = None

    keep_all_tokens = name.startswith('!')
    name = name.lstrip('!')
    expand1 = name.startswith('?')
    name = name.lstrip('?')

    return name, expansions, RuleOptions(keep_all_tokens, expand1, priority=priority)


def symbols_from_strcase(expansion):
    return [Terminal(x, filter_out=x.startswith('_')) if x.isupper() else NonTerminal(x) for x in expansion]


@inline_args
class PrepareGrammar(Transformer_InPlace):
    def terminal(self, name):
        return name

    def nonterminal(self, name):
        return name


class GrammarLoader:
    def __init__(self):
        terminals = [TerminalDef(name, PatternRE(value)) for name, value in TERMINALS.items()]

        rules = [options_from_rule(name, x) for name, x in RULES.items()]
        rules = [Rule(NonTerminal(r), symbols_from_strcase(x.split()), i, None, o) for r, xs, o in rules for i, x in enumerate(xs)]
        callback = ParseTreeBuilder(rules, ST).create_callback()
        lexer_conf = LexerConf(terminals, ['WS', 'COMMENT'])

        parser_conf = ParserConf(rules, callback, 'start')
        self.parser = LALR_TraditionalLexer(lexer_conf, parser_conf)

        self.canonize_tree = CanonizeTree()

    def load_grammar(self, grammar_text, grammar_name='<?>'):
        "Parse grammar_text, verify, and create Grammar object. Display nice messages on error."

        try:
            tree = self.canonize_tree.transform(self.parser.parse(grammar_text + '\n'))
        except UnexpectedCharacters as e:
            context = e.get_context(grammar_text)
            raise GrammarError("Unexpected input at line {} column {} in {}: \n\n{}".format(
                e.line, e.column, grammar_name, context))

        except UnexpectedToken as e:
            context = e.get_context(grammar_text)
            error = e.match_examples(self.parser.parse, {
                'Unclosed parenthesis': ['a: (\n'],
                'Umatched closing parenthesis': ['a: )\n', 'a: [)\n', 'a: (]\n'],
                'Expecting rule or terminal definition (missing colon)': ['a\n', 'a->\n', 'A->\n', 'a A\n'],
                'Alias expects lowercase name': ['a: -> "a"\n'],
                'Unexpected colon': ['a::\n', 'a: b:\n', 'a: B:\n', 'a: "a":\n'],
                'Misplaced operator': ['a: b??', 'a: b(?)', 'a:+\n', 'a:?\n', 'a:*\n', 'a:|*\n'],
                'Expecting option ("|") or a new rule or terminal definition': ['a:a\n()\n'],
                '%import expects a name': ['%import "a"\n'],
                '%ignore expects a value': ['%ignore %import\n'],
            })
            if error:
                raise GrammarError("{} at line {} column {}\n\n{}".format(error, e.line, e.column, context))
            elif 'STRING' in e.expected:
                raise GrammarError("Expecting a value at line {} column {}\n\n{}".format(e.line, e.column, context))
            raise

        tree = PrepareGrammar().transform(tree)

        # Extract grammar items
        defs = classify(tree.children, lambda c: c.data, lambda c: c.children)
        term_defs = defs.pop('term', [])
        rule_defs = defs.pop('rule', [])
        statements = defs.pop('statement', [])
        assert not defs

        term_defs = [td if len(td) == 3 else (td[0], 1, td[1]) for td in term_defs]
        term_defs = [(name.value, (t, int(p))) for name, p, t in term_defs]
        rule_defs = [options_from_rule(*x) for x in rule_defs]

        # Execute statements
        ignore, imports = [], {}
        for (stmt,) in statements:
            if stmt.data == 'ignore':
                t, = stmt.children
                ignore.append(t)
            elif stmt.data == 'import':
                if len(stmt.children) > 1:
                    path_node, arg1 = stmt.children
                else:
                    path_node, = stmt.children
                    arg1 = None

                if isinstance(arg1, Tree):  # Multi import
                    dotted_path = tuple(path_node.children)
                    names = arg1.children
                    aliases = dict(zip(names, names))  # Can't have aliased multi import, so all aliases will be the same as names
                else:  # Single import
                    dotted_path = tuple(path_node.children[:-1])
                    name = path_node.children[-1]  # Get name from dotted path
                    aliases = {name: arg1 or name}  # Aliases if exist

                if path_node.data == 'import_lib':  # Import from library
                    base_paths = []
                else:  # Relative import
                    if grammar_name == '<string>':  # Import relative to script file path if grammar is coded in script
                        try:
                            base_file = os.path.abspath(sys.modules['__main__'].__file__)
                        except AttributeError:
                            base_file = None
                    else:
                        base_file = grammar_name  # Import relative to grammar file path if external grammar file
                    if base_file:
                        base_paths = [os.path.split(base_file)[0]]
                    else:
                        base_paths = [os.path.abspath(os.path.curdir)]

                try:
                    import_base_paths, import_aliases = imports[dotted_path]
                    assert base_paths == import_base_paths, 'Inconsistent base_paths for %s.' % '.'.join(dotted_path)
                    import_aliases.update(aliases)
                except KeyError:
                    imports[dotted_path] = base_paths, aliases

            elif stmt.data == 'declare':
                for t in stmt.children:
                    term_defs.append([t.value, (None, None)])
            else:
                assert False, stmt

<<<<<<< HEAD
=======
        # import grammars
        for dotted_path, (base_paths, aliases) in imports.items():
            grammar_path = os.path.join(*dotted_path) + EXT
            g = import_grammar(grammar_path, base_paths=base_paths)
            new_td, new_rd = import_from_grammar_into_namespace(g, '__'.join(dotted_path), aliases)

            term_defs += new_td
            rule_defs += new_rd

>>>>>>> e2c87369
        # Verify correctness 1
        for name, _ in term_defs:
            if name.startswith('__'):
                raise GrammarError('Names starting with double-underscore are reserved (Error at {})'.format(name))

        # Handle ignore tokens
        # XXX A slightly hacky solution. Recognition of %ignore TERMINAL as separate comes from the lexer's
        #     inability to handle duplicate terminals (two names, one value)
        ignore_names = []
        for t in ignore:
            if t.data == 'expansions' and len(t.children) == 1:
                t2, = t.children
                if t2.data == 'expansion' and len(t2.children) == 1:
                    item, = t2.children
                    if item.data == 'value':
                        item, = item.children
                        if isinstance(item, Token) and item.type == 'TERMINAL':
                            ignore_names.append(item.value)
                            continue

            name = '__IGNORE_{}'.format(len(ignore_names))
            ignore_names.append(name)
            term_defs.append((name, (t, 1)))

        # Verify correctness 2
        terminal_names = set()
        for name, _ in term_defs:
            if name in terminal_names:
                raise GrammarError("Terminal '{}' defined more than once".format(name))
            terminal_names.add(name)

        if set(ignore_names) > terminal_names:
            raise GrammarError(
                "Terminals {} were marked to ignore but were not defined!".format(set(ignore_names) - terminal_names))

        resolve_term_references(term_defs)

        rules = rule_defs

        rule_names = set()
        for name, _x, _o in rules:
            if name.startswith('__'):
                raise GrammarError('Names starting with double-underscore are reserved (Error at {})'.format(name))
            if name in rule_names:
                raise GrammarError("Rule '{}' defined more than once".format(name))
            rule_names.add(name)

        for name, expansions, _o in rules:
            used_symbols = {t for x in expansions.find_data('expansion')
                            for t in x.scan_values(lambda t: t.type in ('RULE', 'TERMINAL'))}
            for sym in used_symbols:
                if sym.type == 'TERMINAL':
                    if sym not in terminal_names:
                        raise GrammarError("Token '{}' used but not defined (in rule {})".format(sym, name))
                else:
                    if sym not in rule_names:
                        raise GrammarError("Rule '{}' used but not defined (in rule {})".format(sym, name))

        return Grammar(rules, term_defs, ignore_names)


load_grammar = GrammarLoader().load_grammar<|MERGE_RESOLUTION|>--- conflicted
+++ resolved
@@ -784,8 +784,7 @@
             else:
                 assert False, stmt
 
-<<<<<<< HEAD
-=======
+
         # import grammars
         for dotted_path, (base_paths, aliases) in imports.items():
             grammar_path = os.path.join(*dotted_path) + EXT
@@ -794,8 +793,8 @@
 
             term_defs += new_td
             rule_defs += new_rd
-
->>>>>>> e2c87369
+            
+ 
         # Verify correctness 1
         for name, _ in term_defs:
             if name.startswith('__'):
