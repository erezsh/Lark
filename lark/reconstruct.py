from collections import defaultdict

from .tree import Tree
from .visitors import Transformer_InPlace
from .common import ParserConf
from .lexer import Token, PatternStr
from .parsers import earley
from .grammar import Rule, Terminal, NonTerminal


def is_discarded_terminal(t):
    return t.is_term and t.filter_out


def is_iter_empty(i):
    try:
        _ = next(i)
        return False
    except StopIteration:
        return True


class WriteTokensTransformer(Transformer_InPlace):
    def __init__(self, tokens):
        self.tokens = tokens

    def __default__(self, data, children, meta):
        #  if not isinstance(t, MatchTree):
            #  return t
        if not getattr(meta, 'match_tree', False):
            return Tree(data, children)

        iter_args = iter(children)
        to_write = []
        for sym in meta.orig_expansion:
            if is_discarded_terminal(sym):
                t = self.tokens[sym.name]
                if not isinstance(t.pattern, PatternStr):
                    raise NotImplementedError("Reconstructing regexps not supported yet: {}".format(t))
                to_write.append(t.pattern.value)
            else:
                x = next(iter_args)
                if isinstance(x, list):
                    to_write += x
                else:
                    if isinstance(x, Token):
                        assert Terminal(x.type) == sym, x
                    else:
                        assert NonTerminal(x.data) == sym, (sym, x)
                    to_write.append(x)

        assert is_iter_empty(iter_args)
        return to_write


class MatchTree(Tree):
    pass


class MakeMatchTree:
    def __init__(self, name, expansion):
        self.name = name
        self.expansion = expansion

    def __call__(self, args):
        t = MatchTree(self.name, args)
        t.meta.match_tree = True
        t.meta.orig_expansion = self.expansion
        return t


class Reconstructor:
    def __init__(self, parser):
        # XXX TODO calling compile twice returns different results!
        tokens, rules, _grammar_extra = parser.grammar.compile()

        self.write_tokens = WriteTokensTransformer({t.name: t for t in tokens})
        self.rules = list(self._build_recons_rules(rules))
        callbacks = {rule: rule.alias for rule in self.rules}   # TODO pass callbacks through dict, instead of alias?
        self.parser = earley.Parser(ParserConf(self.rules, callbacks, parser.options.start),
                                    self._match, resolve_ambiguity=True)

    def _build_recons_rules(self, rules):
        expand1s = {r.origin for r in rules if r.options and r.options.expand1}

        aliases = defaultdict(list)
        for r in rules:
            if r.alias:
                aliases[r.origin].append(r.alias)

        rule_names = {r.origin for r in rules}
        nonterminals = {sym for sym in rule_names
                        if sym.name.startswith('_') or sym in expand1s or sym in aliases}

        for r in rules:
            recons_exp = [sym if sym in nonterminals else Terminal(sym.name)
                          for sym in r.expansion if not is_discarded_terminal(sym)]

            # Skip self-recursive constructs
            if recons_exp == [r.origin]:
                continue

            sym = NonTerminal(r.alias) if r.alias else r.origin

            yield Rule(sym, recons_exp, alias=MakeMatchTree(sym.name, r.expansion))

        for origin, rule_aliases in aliases.items():
            for alias in rule_aliases:
                yield Rule(origin, [Terminal(alias)], alias=MakeMatchTree(origin.name, [NonTerminal(alias)]))
            yield Rule(origin, [Terminal(origin.name)], alias=MakeMatchTree(origin.name, [origin]))

    def _match(self, term, token):
        if isinstance(token, Tree):
            return Terminal(token.data) == term
        elif isinstance(token, Token):
            return term == Terminal(token.type)
        assert False

    def _reconstruct(self, tree):
        # TODO: ambiguity?
<<<<<<< HEAD
        callbacks = {rule: rule.alias for rule in self.rules}  # TODO pass callbacks through dict, instead of alias?
        parser = earley.Parser(ParserConf(self.rules, callbacks, tree.data), self._match, resolve_ambiguity=True)
        unreduced_tree = parser.parse(tree.children)  # find a full derivation
=======
        unreduced_tree = self.parser.parse(tree.children, tree.data)   # find a full derivation
>>>>>>> e2c87369
        assert unreduced_tree.data == tree.data
        res = self.write_tokens.transform(unreduced_tree)
        for item in res:
            if isinstance(item, Tree):
                for x in self._reconstruct(item):
                    yield x
            else:
                yield item

    def reconstruct(self, tree):
        return ''.join(self._reconstruct(tree))<|MERGE_RESOLUTION|>--- conflicted
+++ resolved
@@ -118,13 +118,7 @@
 
     def _reconstruct(self, tree):
         # TODO: ambiguity?
-<<<<<<< HEAD
-        callbacks = {rule: rule.alias for rule in self.rules}  # TODO pass callbacks through dict, instead of alias?
-        parser = earley.Parser(ParserConf(self.rules, callbacks, tree.data), self._match, resolve_ambiguity=True)
-        unreduced_tree = parser.parse(tree.children)  # find a full derivation
-=======
         unreduced_tree = self.parser.parse(tree.children, tree.data)   # find a full derivation
->>>>>>> e2c87369
         assert unreduced_tree.data == tree.data
         res = self.write_tokens.transform(unreduced_tree)
         for item in res:
