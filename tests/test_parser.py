# -*- coding: utf-8 -*-
from __future__ import absolute_import

import re
import unittest
import os
import sys
from copy import copy, deepcopy

from lark.utils import isascii

from lark import Token, Transformer_NonRecursive, LexError

try:
    from cStringIO import StringIO as cStringIO
except ImportError:
    # Available only in Python 2.x, 3.x only has io.StringIO from below
    cStringIO = None
from io import (
        StringIO as uStringIO,
        BytesIO,
        open,
    )


try:
    import regex
except ImportError:
    regex = None

import lark
from lark import logger
from lark.lark import Lark
from lark.exceptions import GrammarError, ParseError, UnexpectedToken, UnexpectedInput, UnexpectedCharacters
from lark.tree import Tree
from lark.visitors import Transformer, Transformer_InPlace, v_args, Transformer_InPlaceRecursive
from lark.lexer import Lexer, BasicLexer
from lark.indenter import Indenter

__all__ = ['TestParsers']

<<<<<<< HEAD
def _read(n, *args):
    with open(os.path.join(__path__, n), *args) as f:
        return f.read()
=======
>>>>>>> 19ec0d5f

class TestParsers(unittest.TestCase):
    def test_big_list(self):
        Lark(r"""
            start: {}
        """.format(
            "|".join(['"%s"'%i for i in range(250)])
        ))

    def test_same_ast(self):
        "Tests that Earley and LALR parsers produce equal trees"
        g = Lark(r"""start: "(" name_list ("," "*" NAME)? ")"
                    name_list: NAME | name_list "," NAME
                    NAME: /\w+/ """, parser='lalr')
        l = g.parse('(a,b,c,*x)')

        g = Lark(r"""start: "(" name_list ("," "*" NAME)? ")"
                    name_list: NAME | name_list "," NAME
                    NAME: /\w/+ """)
        l2 = g.parse('(a,b,c,*x)')
        assert l == l2, '%s != %s' % (l.pretty(), l2.pretty())

    def test_infinite_recurse(self):
        g = """start: a
               a: a | "a"
            """

        self.assertRaises(GrammarError, Lark, g, parser='lalr')

        # TODO: should it? shouldn't it?
        # l = Lark(g, parser='earley', lexer='dynamic')
        # self.assertRaises(ParseError, l.parse, 'a')

    def test_propagate_positions(self):
        g = Lark("""start: a
                    a: "a"
                 """, propagate_positions=True)

        r = g.parse('a')
        self.assertEqual( r.children[0].meta.line, 1 )

        g = Lark("""start: x
                    x: a
                    a: "a"
                 """, propagate_positions=True)

        r = g.parse('a')
        self.assertEqual( r.children[0].meta.line, 1 )

    def test_propagate_positions2(self):
        g = Lark("""start: a
                    a: b
                    ?b: "(" t ")"
                    !t: "t"
                 """, propagate_positions=True)

        start = g.parse("(t)")
        a ,= start.children
        t ,= a.children
        assert t.children[0] == "t"

        assert t.meta.column == 2
        assert t.meta.end_column == 3

        assert start.meta.column == a.meta.column == 1
        assert start.meta.end_column == a.meta.end_column == 4



    def test_expand1(self):

        g = Lark("""start: a
                    ?a: b
                    b: "x"
                 """)

        r = g.parse('x')
        self.assertEqual( r.children[0].data, "b" )

        g = Lark("""start: a
                    ?a: b -> c
                    b: "x"
                 """)

        r = g.parse('x')
        self.assertEqual( r.children[0].data, "c" )

        g = Lark("""start: a
                    ?a: B -> c
                    B: "x"
                 """)
        self.assertEqual( r.children[0].data, "c" )


        g = Lark("""start: a
                    ?a: b b -> c
                    b: "x"
                 """)
        r = g.parse('xx')
        self.assertEqual( r.children[0].data, "c" )

    def test_comment_in_rule_definition(self):
        g = Lark("""start: a
               a: "a"
                // A comment
                // Another comment
                | "b"
                // Still more

               c: "unrelated"
            """)
        r = g.parse('b')
        self.assertEqual( r.children[0].data, "a" )

    def test_visit_tokens(self):
        class T(Transformer):
            def a(self, children):
                return children[0] + "!"
            def A(self, tok):
                return tok.update(value=tok.upper())

        # Test regular
        g = """start: a
            a : A
            A: "x"
            """
        p = Lark(g, parser='lalr')
        r = T(False).transform(p.parse("x"))
        self.assertEqual( r.children, ["x!"] )
        r = T().transform(p.parse("x"))
        self.assertEqual( r.children, ["X!"] )

        # Test internal transformer
        p = Lark(g, parser='lalr', transformer=T())
        r = p.parse("x")
        self.assertEqual( r.children, ["X!"] )

    def test_visit_tokens2(self):
        g = """
        start: add+
        add: NUM "+" NUM
        NUM: /\\d+/
        %ignore " "
        """
        text = "1+2 3+4"
        expected = Tree('start', [3, 7])
        for base in (Transformer, Transformer_InPlace, Transformer_NonRecursive, Transformer_InPlaceRecursive):
            class T(base):
                def add(self, children):
                    return sum(children if isinstance(children, list) else children.children)

                def NUM(self, token):
                    return int(token)


            parser = Lark(g, parser='lalr', transformer=T())
            result = parser.parse(text)
            self.assertEqual(result, expected)

    def test_vargs_meta(self):

        @v_args(meta=True)
        class T1(Transformer):
            def a(self, meta, children):
                assert not children
                return meta.line

            def start(self, meta, children):
                return children

        @v_args(meta=True, inline=True)
        class T2(Transformer):
            def a(self, meta):
                return meta.line

            def start(self, meta, *res):
                return list(res)

        for T in (T1, T2):
            for internal in [False, True]:
                try:
                    g = Lark(r"""start: a+
                                a : "x" _NL?
                                _NL: /\n/+
                            """, parser='lalr', transformer=T() if internal else None, propagate_positions=True)
                except NotImplementedError:
                    assert internal
                    continue

                res = g.parse("xx\nx\nxxx\n\n\nxx")
                assert not internal
                res = T().transform(res)

                self.assertEqual(res, [1, 1, 2, 3, 3, 3, 6, 6])

    def test_vargs_tree(self):
        tree = Lark('''
            start: a a a
            !a: "A"
        ''').parse('AAA')
        tree_copy = deepcopy(tree)

        @v_args(tree=True)
        class T(Transformer):
            def a(self, tree):
                return 1
            def start(self, tree):
                return tree.children

        res = T().transform(tree)
        self.assertEqual(res, [1, 1, 1])
        self.assertEqual(tree, tree_copy)



    def test_embedded_transformer(self):
        class T(Transformer):
            def a(self, children):
                return "<a>"
            def b(self, children):
                return "<b>"
            def c(self, children):
                return "<c>"

        # Test regular
        g = Lark("""start: a
                    a : "x"
                 """, parser='lalr')
        r = T().transform(g.parse("x"))
        self.assertEqual( r.children, ["<a>"] )


        g = Lark("""start: a
                    a : "x"
                 """, parser='lalr', transformer=T())
        r = g.parse("x")
        self.assertEqual( r.children, ["<a>"] )


        # Test Expand1
        g = Lark("""start: a
                    ?a : b
                    b : "x"
                 """, parser='lalr')
        r = T().transform(g.parse("x"))
        self.assertEqual( r.children, ["<b>"] )


        g = Lark("""start: a
                    ?a : b
                    b : "x"
                 """, parser='lalr', transformer=T())
        r = g.parse("x")
        self.assertEqual( r.children, ["<b>"] )

        # Test Expand1 -> Alias
        g = Lark("""start: a
                    ?a : b b -> c
                    b : "x"
                 """, parser='lalr')
        r = T().transform(g.parse("xx"))
        self.assertEqual( r.children, ["<c>"] )


        g = Lark("""start: a
                    ?a : b b -> c
                    b : "x"
                 """, parser='lalr', transformer=T())
        r = g.parse("xx")
        self.assertEqual( r.children, ["<c>"] )

    def test_embedded_transformer_inplace(self):
        @v_args(tree=True)
        class T1(Transformer_InPlace):
            def a(self, tree):
                assert isinstance(tree, Tree), tree
                tree.children.append("tested")
                return tree

            def b(self, tree):
                return Tree(tree.data, tree.children + ['tested2'])

        @v_args(tree=True)
        class T2(Transformer):
            def a(self, tree):
                assert isinstance(tree, Tree), tree
                tree.children.append("tested")
                return tree

            def b(self, tree):
                return Tree(tree.data, tree.children + ['tested2'])

        class T3(Transformer):
            @v_args(tree=True)
            def a(self, tree):
                assert isinstance(tree, Tree)
                tree.children.append("tested")
                return tree

            @v_args(tree=True)
            def b(self, tree):
                return Tree(tree.data, tree.children + ['tested2'])

        for t in [T1(), T2(), T3()]:
            for internal in [False, True]:
                g = Lark("""start: a b
                            a : "x"
                            b : "y"
                        """, parser='lalr', transformer=t if internal else None)
                r = g.parse("xy")
                if not internal:
                    r = t.transform(r)

                a, b = r.children
                self.assertEqual(a.children, ["tested"])
                self.assertEqual(b.children, ["tested2"])

    def test_alias(self):
        Lark("""start: ["a"] "b" ["c"] "e" ["f"] ["g"] ["h"] "x" -> d """)

    def test_backwards_custom_lexer(self):
        class OldCustomLexer(Lexer):
            def __init__(self, lexer_conf):
                pass

            def lex(self, text):
                yield Token('A', 'A')

        p = Lark("""
        start: A
        %declare A
        """, parser='lalr', lexer=OldCustomLexer)

        r = p.parse('')
        self.assertEqual(r, Tree('start', [Token('A', 'A')]))


    def test_lexer_token_limit(self):
        "Python has a stupid limit of 100 groups in a regular expression. Test that we handle this limitation"
        tokens = {'A%d'%i:'"%d"'%i for i in range(300)}
        g = """start: %s
                  %s""" % (' '.join(tokens), '\n'.join("%s: %s"%x for x in tokens.items()))

        p = Lark(g, parser='lalr')



def _make_full_earley_test(LEXER):
    def _Lark(grammar, **kwargs):
        return Lark(grammar, lexer=LEXER, parser='earley', propagate_positions=True, **kwargs)
    class _TestFullEarley(unittest.TestCase):
        def test_anon(self):
            # Fails an Earley implementation without special handling for empty rules,
            # or re-processing of already completed rules.
            g = Lark(r"""start: B
                         B: ("ab"|/[^b]/)+
                      """, lexer=LEXER)

            self.assertEqual( g.parse('abc').children[0], 'abc')

        def test_earley(self):
            g = Lark("""start: A "b" c
                        A: "a"+
                        c: "abc"
                        """, parser="earley", lexer=LEXER)
            x = g.parse('aaaababc')

        def test_earley2(self):
            grammar = """
            start: statement+

            statement: "r"
                     | "c" /[a-z]/+

            %ignore " "
            """

            program = """c b r"""

            l = Lark(grammar, parser='earley', lexer=LEXER)
            l.parse(program)


        @unittest.skipIf(LEXER=='dynamic', "Only relevant for the dynamic_complete parser")
        def test_earley3(self):
            """Tests prioritization and disambiguation for pseudo-terminals (there should be only one result)

            By default, `+` should imitate regexp greedy-matching
            """
            grammar = """
            start: A A
            A: "a"+
            """

            l = Lark(grammar, parser='earley', lexer=LEXER)
            res = l.parse("aaa")
            self.assertEqual(set(res.children), {'aa', 'a'})
            # XXX TODO fix Earley to maintain correct order
            # i.e. terminals it imitate greedy search for terminals, but lazy search for rules
            # self.assertEqual(res.children, ['aa', 'a'])

        def test_earley4(self):
            grammar = """
            start: A A?
            A: "a"+
            """

            l = Lark(grammar, parser='earley', lexer=LEXER)
            res = l.parse("aaa")
            assert set(res.children) == {'aa', 'a'} or res.children == ['aaa']
            # XXX TODO fix Earley to maintain correct order
            # i.e. terminals it imitate greedy search for terminals, but lazy search for rules
            # self.assertEqual(res.children, ['aaa'])

        def test_earley_repeating_empty(self):
            # This was a sneaky bug!

            grammar = """
            !start: "a" empty empty "b"
            empty: empty2
            empty2:
            """

            parser = Lark(grammar, parser='earley', lexer=LEXER)
            res = parser.parse('ab')

            empty_tree = Tree('empty', [Tree('empty2', [])])
            self.assertSequenceEqual(res.children, ['a', empty_tree, empty_tree, 'b'])

        @unittest.skipIf(LEXER=='basic', "Requires dynamic lexer")
        def test_earley_explicit_ambiguity(self):
            # This was a sneaky bug!

            grammar = """
            start: a b | ab
            a: "a"
            b: "b"
            ab: "ab"
            """

            parser = Lark(grammar, parser='earley', lexer=LEXER, ambiguity='explicit')
            ambig_tree = parser.parse('ab')
            self.assertEqual( ambig_tree.data, '_ambig')
            self.assertEqual( len(ambig_tree.children), 2)

        @unittest.skipIf(LEXER=='basic', "Requires dynamic lexer")
        def test_ambiguity1(self):
            grammar = """
            start: cd+ "e"

            !cd: "c"
               | "d"
               | "cd"

            """
            l = Lark(grammar, parser='earley', ambiguity='explicit', lexer=LEXER)
            ambig_tree = l.parse('cde')

            assert ambig_tree.data == '_ambig', ambig_tree
            assert len(ambig_tree.children) == 2

        @unittest.skipIf(LEXER=='basic', "Requires dynamic lexer")
        def test_ambiguity2(self):
            grammar = """
            ANY:  /[a-zA-Z0-9 ]+/
            a.2: "A" b+
            b.2: "B"
            c:   ANY

            start: (a|c)*
            """
            l = Lark(grammar, parser='earley', lexer=LEXER)
            res = l.parse('ABX')
            expected = Tree('start', [
                    Tree('a', [
                        Tree('b', [])
                    ]),
                    Tree('c', [
                        'X'
                    ])
                ])
            self.assertEqual(res, expected)

        def test_ambiguous_inlined_rule(self):
            grammar = """
            start: _field+
            _field: f1 | f2 | f3
            f1: INT
            f2: INT "M"?
            f3: INT "M"
            %import common.INT
            """

            l = Lark(grammar, parser='earley', ambiguity='explicit', lexer=LEXER)
            ambig_tree = l.parse("1M2")
            expected = {
                Tree('start', [Tree('f2', ['1']), Tree('f1', ['2'])]),
                Tree('start', [Tree('f2', ['1']), Tree('f2', ['2'])]),
                Tree('start', [Tree('f3', ['1']), Tree('f1', ['2'])]),
                Tree('start', [Tree('f3', ['1']), Tree('f2', ['2'])]),
            }
            self.assertEqual(ambig_tree.data, '_ambig')
            self.assertEqual(set(ambig_tree.children), expected)

        def test_ambiguous_intermediate_node(self):
            grammar = """
            start: ab bc d?
            !ab: "A" "B"?
            !bc: "B"? "C"
            !d: "D"
            """

            l = Lark(grammar, parser='earley', ambiguity='explicit', lexer=LEXER)
            ambig_tree = l.parse("ABCD")
            expected = {
                Tree('start', [Tree('ab', ['A']), Tree('bc', ['B', 'C']), Tree('d', ['D'])]),
                Tree('start', [Tree('ab', ['A', 'B']), Tree('bc', ['C']), Tree('d', ['D'])])
            }
            self.assertEqual(ambig_tree.data, '_ambig')
            self.assertEqual(set(ambig_tree.children), expected)

        def test_ambiguous_symbol_and_intermediate_nodes(self):
            grammar = """
            start: ab bc cd
            !ab: "A" "B"?
            !bc: "B"? "C"?
            !cd: "C"? "D"
            """

            l = Lark(grammar, parser='earley', ambiguity='explicit', lexer=LEXER)
            ambig_tree = l.parse("ABCD")
            expected = {
                Tree('start', [
                    Tree('ab', ['A', 'B']),
                    Tree('bc', ['C']),
                    Tree('cd', ['D'])
                ]),
                Tree('start', [
                    Tree('ab', ['A', 'B']),
                    Tree('bc', []),
                    Tree('cd', ['C', 'D'])
                ]),
                Tree('start', [
                    Tree('ab', ['A']),
                    Tree('bc', ['B', 'C']),
                    Tree('cd', ['D'])
                ]),
                Tree('start', [
                    Tree('ab', ['A']),
                    Tree('bc', ['B']),
                    Tree('cd', ['C', 'D'])
                ]),
            }
            self.assertEqual(ambig_tree.data, '_ambig')
            self.assertEqual(set(ambig_tree.children), expected)

        def test_nested_ambiguous_intermediate_nodes(self):
            grammar = """
            start: ab bc cd e?
            !ab: "A" "B"?
            !bc: "B"? "C"?
            !cd: "C"? "D"
            !e: "E"
            """

            l = Lark(grammar, parser='earley', ambiguity='explicit', lexer=LEXER)
            ambig_tree = l.parse("ABCDE")
            expected = {
                Tree('start', [
                    Tree('ab', ['A', 'B']),
                    Tree('bc', ['C']),
                    Tree('cd', ['D']),
                    Tree('e', ['E'])
                ]),
                Tree('start', [
                    Tree('ab', ['A']),
                    Tree('bc', ['B', 'C']),
                    Tree('cd', ['D']),
                    Tree('e', ['E'])
                ]),
                Tree('start', [
                    Tree('ab', ['A']),
                    Tree('bc', ['B']),
                    Tree('cd', ['C', 'D']),
                    Tree('e', ['E'])
                ]),
                Tree('start', [
                    Tree('ab', ['A', 'B']),
                    Tree('bc', []),
                    Tree('cd', ['C', 'D']),
                    Tree('e', ['E'])
                ]),
            }
            self.assertEqual(ambig_tree.data, '_ambig')
            self.assertEqual(set(ambig_tree.children), expected)

        def test_nested_ambiguous_intermediate_nodes2(self):
            grammar = """
            start: ab bc cd de f
            !ab: "A" "B"?
            !bc: "B"? "C"?
            !cd: "C"? "D"?
            !de: "D"? "E"
            !f: "F"
            """

            l = Lark(grammar, parser='earley', ambiguity='explicit', lexer=LEXER)
            ambig_tree = l.parse("ABCDEF")
            expected = {
                Tree('start', [
                    Tree('ab', ['A', 'B']),
                    Tree('bc', ['C']),
                    Tree('cd', ['D']),
                    Tree('de', ['E']),
                    Tree('f', ['F']),
                ]),
                Tree('start', [
                    Tree('ab', ['A']),
                    Tree('bc', ['B', 'C']),
                    Tree('cd', ['D']),
                    Tree('de', ['E']),
                    Tree('f', ['F']),
                ]),
                Tree('start', [
                    Tree('ab', ['A']),
                    Tree('bc', ['B']),
                    Tree('cd', ['C', 'D']),
                    Tree('de', ['E']),
                    Tree('f', ['F']),
                ]),
                Tree('start', [
                    Tree('ab', ['A']),
                    Tree('bc', ['B']),
                    Tree('cd', ['C']),
                    Tree('de', ['D', 'E']),
                    Tree('f', ['F']),
                ]),
                Tree('start', [
                    Tree('ab', ['A', "B"]),
                    Tree('bc', []),
                    Tree('cd', ['C']),
                    Tree('de', ['D', 'E']),
                    Tree('f', ['F']),
                ]),
                Tree('start', [
                    Tree('ab', ['A']),
                    Tree('bc', ['B', 'C']),
                    Tree('cd', []),
                    Tree('de', ['D', 'E']),
                    Tree('f', ['F']),
                ]),
                Tree('start', [
                    Tree('ab', ['A', 'B']),
                    Tree('bc', []),
                    Tree('cd', ['C', 'D']),
                    Tree('de', ['E']),
                    Tree('f', ['F']),
                ]),
                Tree('start', [
                    Tree('ab', ['A', 'B']),
                    Tree('bc', ['C']),
                    Tree('cd', []),
                    Tree('de', ['D', 'E']),
                    Tree('f', ['F']),
                ]),
            }
            self.assertEqual(ambig_tree.data, '_ambig')
            self.assertEqual(set(ambig_tree.children), expected)

        def test_ambiguous_intermediate_node_unnamed_token(self):
            grammar = """
            start: ab bc "D"
            !ab: "A" "B"?
            !bc: "B"? "C"
            """

            l = Lark(grammar, parser='earley', ambiguity='explicit', lexer=LEXER)
            ambig_tree = l.parse("ABCD")
            expected = {
                Tree('start', [Tree('ab', ['A']), Tree('bc', ['B', 'C'])]),
                Tree('start', [Tree('ab', ['A', 'B']), Tree('bc', ['C'])])
            }
            self.assertEqual(ambig_tree.data, '_ambig')
            self.assertEqual(set(ambig_tree.children), expected)

        def test_ambiguous_intermediate_node_inlined_rule(self):
            grammar = """
            start: ab _bc d?
            !ab: "A" "B"?
            _bc: "B"? "C"
            !d: "D"
            """

            l = Lark(grammar, parser='earley', ambiguity='explicit', lexer=LEXER)
            ambig_tree = l.parse("ABCD")
            expected = {
                Tree('start', [Tree('ab', ['A']), Tree('d', ['D'])]),
                Tree('start', [Tree('ab', ['A', 'B']), Tree('d', ['D'])])
            }
            self.assertEqual(ambig_tree.data, '_ambig')
            self.assertEqual(set(ambig_tree.children), expected)

        def test_ambiguous_intermediate_node_conditionally_inlined_rule(self):
            grammar = """
            start: ab bc d?
            !ab: "A" "B"?
            !?bc: "B"? "C"
            !d: "D"
            """

            l = Lark(grammar, parser='earley', ambiguity='explicit', lexer=LEXER)
            ambig_tree = l.parse("ABCD")
            expected = {
                Tree('start', [Tree('ab', ['A']), Tree('bc', ['B', 'C']), Tree('d', ['D'])]),
                Tree('start', [Tree('ab', ['A', 'B']), 'C', Tree('d', ['D'])])
            }
            self.assertEqual(ambig_tree.data, '_ambig')
            self.assertEqual(set(ambig_tree.children), expected)

        def test_fruitflies_ambig(self):
            grammar = """
                start: noun verb noun        -> simple
                        | noun verb "like" noun -> comparative

                noun: adj? NOUN
                verb: VERB
                adj: ADJ

                NOUN: "flies" | "bananas" | "fruit"
                VERB: "like" | "flies"
                ADJ: "fruit"

                %import common.WS
                %ignore WS
            """
            parser = Lark(grammar, ambiguity='explicit', lexer=LEXER)
            tree = parser.parse('fruit flies like bananas')

            expected = Tree('_ambig', [
                    Tree('comparative', [
                        Tree('noun', ['fruit']),
                        Tree('verb', ['flies']),
                        Tree('noun', ['bananas'])
                    ]),
                    Tree('simple', [
                        Tree('noun', [Tree('adj', ['fruit']), 'flies']),
                        Tree('verb', ['like']),
                        Tree('noun', ['bananas'])
                    ])
                ])

            # self.assertEqual(tree, expected)
            self.assertEqual(tree.data, expected.data)
            self.assertEqual(set(tree.children), set(expected.children))


        @unittest.skipIf(LEXER!='dynamic_complete', "Only relevant for the dynamic_complete parser")
        def test_explicit_ambiguity2(self):
            grammar = r"""
            start: NAME+
            NAME: /\w+/
            %ignore " "
            """
            text = """cat"""

            parser = _Lark(grammar, start='start', ambiguity='explicit')
            tree = parser.parse(text)
            self.assertEqual(tree.data, '_ambig')

            combinations = {tuple(str(s) for s in t.children) for t in tree.children}
            self.assertEqual(combinations, {
                ('cat',),
                ('ca', 't'),
                ('c', 'at'),
                ('c', 'a' ,'t')
            })

        def test_term_ambig_resolve(self):
            grammar = r"""
            !start: NAME+
            NAME: /\w+/
            %ignore " "
            """
            text = """foo bar"""

            parser = Lark(grammar)
            tree = parser.parse(text)
            self.assertEqual(tree.children, ['foo', 'bar'])

        def test_cycle(self):
            grammar = """
            start: start?
            """

            l = Lark(grammar, ambiguity='resolve', lexer=LEXER)
            tree = l.parse('')
            self.assertEqual(tree, Tree('start', []))

            l = Lark(grammar, ambiguity='explicit', lexer=LEXER)
            tree = l.parse('')
            self.assertEqual(tree, Tree('start', []))

        def test_cycle2(self):
            grammar = """
            start: _operation
            _operation:  value
            value: "b"
                  | "a" value
                  | _operation
            """

            l = Lark(grammar, ambiguity="explicit", lexer=LEXER)
            tree = l.parse("ab")
            self.assertEqual(tree, Tree('start', [Tree('value', [Tree('value', [])])]))

        def test_cycles(self):
            grammar = """
            a: b
            b: c*
            c: a
            """

            l = Lark(grammar, start='a', ambiguity='resolve', lexer=LEXER)
            tree = l.parse('')
            self.assertEqual(tree, Tree('a', [Tree('b', [])]))

            l = Lark(grammar, start='a', ambiguity='explicit', lexer=LEXER)
            tree = l.parse('')
            self.assertEqual(tree, Tree('a', [Tree('b', [])]))

        def test_many_cycles(self):
            grammar = """
            start: a? | start start
            !a: "a"
            """

            l = Lark(grammar, ambiguity='resolve', lexer=LEXER)
            tree = l.parse('a')
            self.assertEqual(tree, Tree('start', [Tree('a', ['a'])]))

            l = Lark(grammar, ambiguity='explicit', lexer=LEXER)
            tree = l.parse('a')
            self.assertEqual(tree, Tree('start', [Tree('a', ['a'])]))

        def test_cycles_with_child_filter(self):
            grammar = """
            a: _x
            _x: _x? b
            b:
            """

            grammar2 = """
            a: x
            x: x? b
            b:
            """

            l = Lark(grammar, start='a', ambiguity='resolve', lexer=LEXER)
            tree = l.parse('')
            self.assertEqual(tree, Tree('a', [Tree('b', [])]))

            l = Lark(grammar, start='a', ambiguity='explicit', lexer=LEXER)
            tree = l.parse('');
            self.assertEqual(tree, Tree('a', [Tree('b', [])]))

            l = Lark(grammar2, start='a', ambiguity='resolve', lexer=LEXER)
            tree = l.parse('');
            self.assertEqual(tree, Tree('a', [Tree('x', [Tree('b', [])])]))

            l = Lark(grammar2, start='a', ambiguity='explicit', lexer=LEXER)
            tree = l.parse('');
            self.assertEqual(tree, Tree('a', [Tree('x', [Tree('b', [])])]))





        # @unittest.skipIf(LEXER=='dynamic', "Not implemented in Dynamic Earley yet")  # TODO
        # def test_not_all_derivations(self):
        #     grammar = """
        #     start: cd+ "e"

        #     !cd: "c"
        #        | "d"
        #        | "cd"

        #     """
        #     l = Lark(grammar, parser='earley', ambiguity='explicit', lexer=LEXER, earley__all_derivations=False)
        #     x = l.parse('cde')
        #     assert x.data != '_ambig', x
        #     assert len(x.children) == 1

    _NAME = "TestFullEarley" + LEXER.capitalize()
    _TestFullEarley.__name__ = _NAME
    globals()[_NAME] = _TestFullEarley
    __all__.append(_NAME)

class CustomLexerNew(Lexer):
    """
    Purpose of this custom lexer is to test the integration,
    so it uses the traditionalparser as implementation without custom lexing behaviour.
    """
    def __init__(self, lexer_conf):
        self.lexer = BasicLexer(copy(lexer_conf))
    def lex(self, lexer_state, parser_state):
        return self.lexer.lex(lexer_state, parser_state)

    __future_interface__ = True

class CustomLexerOld(Lexer):
    """
    Purpose of this custom lexer is to test the integration,
    so it uses the traditionalparser as implementation without custom lexing behaviour.
    """
    def __init__(self, lexer_conf):
        self.lexer = BasicLexer(copy(lexer_conf))
    def lex(self, text):
        ls = self.lexer.make_lexer_state(text)
        return self.lexer.lex(ls, None)

    __future_interface__ = False

def _tree_structure_check(a, b):
    """
    Checks that both Tree objects have the same structure, without checking their values.
    """
    assert a.data == b.data and len(a.children) == len(b.children)
    for ca,cb in zip(a.children, b.children):
        assert type(ca) == type(cb)
        if isinstance(ca, Tree):
            _tree_structure_check(ca, cb)
        elif isinstance(ca, Token):
            assert ca.type == cb.type
        else:
            assert ca == cb

class DualBytesLark:
    """
    A helper class that wraps both a normal parser, and a parser for bytes.
    It automatically transforms `.parse` calls for both lexer, returning the value from the text lexer
    It always checks that both produce the same output/error

    NOTE: Not currently used, but left here for future debugging.
    """

    def __init__(self, g, *args, **kwargs):
        self.text_lexer = Lark(g, *args, use_bytes=False, **kwargs)
        g = self.text_lexer.grammar_source.lower()
        if '\\u' in g or not isascii(g):
            # Bytes re can't deal with uniode escapes
            self.bytes_lark = None
        else:
            # Everything here should work, so use `use_bytes='force'`
            self.bytes_lark = Lark(self.text_lexer.grammar_source, *args, use_bytes='force', **kwargs)

    def parse(self, text, start=None):
        # TODO: Easy workaround, more complex checks would be beneficial
        if not isascii(text) or self.bytes_lark is None:
            return self.text_lexer.parse(text, start)
        try:
            rv = self.text_lexer.parse(text, start)
        except Exception as e:
            try:
                self.bytes_lark.parse(text.encode(), start)
            except Exception as be:
                assert type(e) == type(be), "Parser with and without `use_bytes` raise different exceptions"
                raise e
            assert False, "Parser without `use_bytes` raises exception, with doesn't"
        try:
            bv = self.bytes_lark.parse(text.encode(), start)
        except Exception as be:
            assert False, "Parser without `use_bytes` doesn't raise an exception, with does"
        _tree_structure_check(rv, bv)
        return rv

    @classmethod
    def open(cls, grammar_filename, rel_to=None, **options):
        if rel_to:
            basepath = os.path.dirname(rel_to)
            grammar_filename = os.path.join(basepath, grammar_filename)
        with open(grammar_filename, encoding='utf8') as f:
            return cls(f, **options)

    def save(self,f):
        self.text_lexer.save(f)
        if self.bytes_lark is not None:
            self.bytes_lark.save(f)

    def load(self,f):
        self.text_lexer = self.text_lexer.load(f)
        if self.bytes_lark is not None:
            self.bytes_lark.load(f)

def _make_parser_test(LEXER, PARSER):
    lexer_class_or_name = {
        'custom_new': CustomLexerNew,
        'custom_old': CustomLexerOld,
    }.get(LEXER, LEXER)

    def _Lark(grammar, **kwargs):
        return Lark(grammar, lexer=lexer_class_or_name, parser=PARSER, propagate_positions=True, **kwargs)
    def _Lark_open(gfilename, **kwargs):
        return Lark.open(gfilename, lexer=lexer_class_or_name, parser=PARSER, propagate_positions=True, **kwargs)

    if (LEXER, PARSER) == ('basic', 'earley'):
        # Check that the `lark.lark` grammar represents can parse every example used in these tests.
        # basic-Earley was an arbitrary choice, to make sure it only ran once.
        lalr_parser = Lark.open(os.path.join(os.path.dirname(lark.__file__), 'grammars/lark.lark'), parser='lalr')
        def wrap_with_test_grammar(f):
            def _f(x, **kwargs):
                inst = f(x, **kwargs)
                lalr_parser.parse(inst.source_grammar) # Test after instance creation. When the grammar should fail, don't test it.
                return inst
            return _f

        _Lark = wrap_with_test_grammar(_Lark)
        _Lark_open = wrap_with_test_grammar(_Lark_open)


    class _TestParser(unittest.TestCase):
        def test_basic1(self):
            g = _Lark("""start: a+ b a* "b" a*
                        b: "b"
                        a: "a"
                     """)

            r = g.parse('aaabaab')
            self.assertEqual( ''.join(x.data for x in r.children), 'aaabaa' )
            r = g.parse('aaabaaba')
            self.assertEqual( ''.join(x.data for x in r.children), 'aaabaaa' )

            self.assertRaises(ParseError, g.parse, 'aaabaa')

        def test_basic2(self):
            # Multiple parsers and colliding tokens
            g = _Lark("""start: B A
                         B: "12"
                         A: "1" """)
            g2 = _Lark("""start: B A
                         B: "12"
                         A: "2" """)
            x = g.parse('121')
            assert x.data == 'start' and x.children == ['12', '1'], x
            x = g2.parse('122')
            assert x.data == 'start' and x.children == ['12', '2'], x


        @unittest.skipIf(cStringIO is None, "cStringIO not available")
        def test_stringio_bytes(self):
            """Verify that a Lark can be created from file-like objects other than Python's standard 'file' object"""
            _Lark(cStringIO(b'start: a+ b a* "b" a*\n b: "b"\n a: "a" '))

        def test_stringio_unicode(self):
            """Verify that a Lark can be created from file-like objects other than Python's standard 'file' object"""
            _Lark(uStringIO(u'start: a+ b a* "b" a*\n b: "b"\n a: "a" '))

        def test_unicode(self):
            g = _Lark(u"""start: UNIA UNIB UNIA
                        UNIA: /\xa3/
                        UNIB: /\u0101/
                        """)
            g.parse(u'\xa3\u0101\u00a3')

        def test_unicode2(self):
            g = _Lark(r"""start: UNIA UNIB UNIA UNIC
                        UNIA: /\xa3/
                        UNIB: "a\u0101b\ "
                        UNIC: /a?\u0101c\n/
                        """)
            g.parse(u'\xa3a\u0101b\\ \u00a3\u0101c\n')

        def test_unicode3(self):
            g = _Lark(r"""start: UNIA UNIB UNIA UNIC
                        UNIA: /\xa3/
                        UNIB: "\u0101"
                        UNIC: /\u0203/ /\n/
                        """)
            g.parse(u'\xa3\u0101\u00a3\u0203\n')

        def test_unicode4(self):
            g = _Lark(r"""start: UNIA UNIB UNIA UNIC
                        UNIA: /\xa3/
                        UNIB: "\U0010FFFF"
                        UNIC: /\U00100000/ /\n/
                        """)
            g.parse(u'\xa3\U0010FFFF\u00a3\U00100000\n')

        def test_hex_escape(self):
            g = _Lark(r"""start: A B C
                          A: "\x01"
                          B: /\x02/
                          C: "\xABCD"
                          """)
            g.parse('\x01\x02\xABCD')

        def test_unicode_literal_range_escape(self):
            g = _Lark(r"""start: A+
                          A: "\u0061".."\u0063"
                          """)
            g.parse('abc')

        @unittest.skipIf(sys.version_info < (3, 3), "re package did not support 32bit unicode escape sequence before Python 3.3")
        def test_unicode_literal_range_escape2(self):
            g = _Lark(r"""start: A+
                          A: "\U0000FFFF".."\U00010002"
                          """)
            g.parse('\U0000FFFF\U00010000\U00010001\U00010002')

        def test_hex_literal_range_escape(self):
            g = _Lark(r"""start: A+
                          A: "\x01".."\x03"
                          """)
            g.parse('\x01\x02\x03')

        @unittest.skipIf(sys.version_info[0]==2 or sys.version_info[:2]==(3, 4),
                         "bytes parser isn't perfect in Python2, exceptions don't work correctly")
        def test_bytes_utf8(self):
            g = r"""
            start: BOM? char+
            BOM: "\xef\xbb\xbf"
            char: CHAR1 | CHAR2 | CHAR3 | CHAR4
            CONTINUATION_BYTE: "\x80" .. "\xbf"
            CHAR1: "\x00" .. "\x7f"
            CHAR2: "\xc0" .. "\xdf" CONTINUATION_BYTE
            CHAR3: "\xe0" .. "\xef" CONTINUATION_BYTE CONTINUATION_BYTE
            CHAR4: "\xf0" .. "\xf7" CONTINUATION_BYTE CONTINUATION_BYTE CONTINUATION_BYTE
            """
            g = _Lark(g, use_bytes=True)
            s = u"🔣 地? gurīn".encode('utf-8')
            self.assertEqual(len(g.parse(s).children), 10)

            for enc, j in [("sjis", u"地球の絵はグリーンでグッド?  Chikyuu no e wa guriin de guddo"),
                           ("sjis", u"売春婦"),
                           ("euc-jp", u"乂鵬鵠")]:
                s = j.encode(enc)
                self.assertRaises(UnexpectedCharacters, g.parse, s)

        @unittest.skipIf(PARSER == 'cyk', "Takes forever")
        def test_stack_for_ebnf(self):
            """Verify that stack depth isn't an issue for EBNF grammars"""
            g = _Lark(r"""start: a+
                         a : "a" """)

            g.parse("a" * (sys.getrecursionlimit()*2 ))

        def test_expand1_lists_with_one_item(self):
            g = _Lark(r"""start: list
                            ?list: item+
                            item : A
                            A: "a"
                        """)
            r = g.parse("a")

            # because 'list' is an expand-if-contains-one rule and we only provided one element it should have expanded to 'item'
            self.assertSequenceEqual([subtree.data for subtree in r.children], ('item',))

            # regardless of the amount of items: there should be only *one* child in 'start' because 'list' isn't an expand-all rule
            self.assertEqual(len(r.children), 1)

        def test_expand1_lists_with_one_item_2(self):
            g = _Lark(r"""start: list
                            ?list: item+ "!"
                            item : A
                            A: "a"
                        """)
            r = g.parse("a!")

            # because 'list' is an expand-if-contains-one rule and we only provided one element it should have expanded to 'item'
            self.assertSequenceEqual([subtree.data for subtree in r.children], ('item',))

            # regardless of the amount of items: there should be only *one* child in 'start' because 'list' isn't an expand-all rule
            self.assertEqual(len(r.children), 1)

        def test_dont_expand1_lists_with_multiple_items(self):
            g = _Lark(r"""start: list
                            ?list: item+
                            item : A
                            A: "a"
                        """)
            r = g.parse("aa")

            # because 'list' is an expand-if-contains-one rule and we've provided more than one element it should *not* have expanded
            self.assertSequenceEqual([subtree.data for subtree in r.children], ('list',))

            # regardless of the amount of items: there should be only *one* child in 'start' because 'list' isn't an expand-all rule
            self.assertEqual(len(r.children), 1)

            # Sanity check: verify that 'list' contains the two 'item's we've given it
            [list] = r.children
            self.assertSequenceEqual([item.data for item in list.children], ('item', 'item'))

        def test_dont_expand1_lists_with_multiple_items_2(self):
            g = _Lark(r"""start: list
                            ?list: item+ "!"
                            item : A
                            A: "a"
                        """)
            r = g.parse("aa!")

            # because 'list' is an expand-if-contains-one rule and we've provided more than one element it should *not* have expanded
            self.assertSequenceEqual([subtree.data for subtree in r.children], ('list',))

            # regardless of the amount of items: there should be only *one* child in 'start' because 'list' isn't an expand-all rule
            self.assertEqual(len(r.children), 1)

            # Sanity check: verify that 'list' contains the two 'item's we've given it
            [list] = r.children
            self.assertSequenceEqual([item.data for item in list.children], ('item', 'item'))



        @unittest.skipIf(PARSER == 'cyk', "No empty rules")
        def test_empty_expand1_list(self):
            g = _Lark(r"""start: list
                            ?list: item*
                            item : A
                            A: "a"
                         """)
            r = g.parse("")

            # because 'list' is an expand-if-contains-one rule and we've provided less than one element (i.e. none) it should *not* have expanded
            self.assertSequenceEqual([subtree.data for subtree in r.children], ('list',))

            # regardless of the amount of items: there should be only *one* child in 'start' because 'list' isn't an expand-all rule
            self.assertEqual(len(r.children), 1)

            # Sanity check: verify that 'list' contains no 'item's as we've given it none
            [list] = r.children
            self.assertSequenceEqual([item.data for item in list.children], ())

        @unittest.skipIf(PARSER == 'cyk', "No empty rules")
        def test_empty_expand1_list_2(self):
            g = _Lark(r"""start: list
                            ?list: item* "!"?
                            item : A
                            A: "a"
                         """)
            r = g.parse("")

            # because 'list' is an expand-if-contains-one rule and we've provided less than one element (i.e. none) it should *not* have expanded
            self.assertSequenceEqual([subtree.data for subtree in r.children], ('list',))

            # regardless of the amount of items: there should be only *one* child in 'start' because 'list' isn't an expand-all rule
            self.assertEqual(len(r.children), 1)

            # Sanity check: verify that 'list' contains no 'item's as we've given it none
            [list] = r.children
            self.assertSequenceEqual([item.data for item in list.children], ())


        @unittest.skipIf(PARSER == 'cyk', "No empty rules")
        def test_empty_flatten_list(self):
            g = _Lark(r"""start: list
                            list: | item "," list
                            item : A
                            A: "a"
                         """)
            r = g.parse("")

            # Because 'list' is a flatten rule it's top-level element should *never* be expanded
            self.assertSequenceEqual([subtree.data for subtree in r.children], ('list',))

            # Sanity check: verify that 'list' contains no 'item's as we've given it none
            [list] = r.children
            self.assertSequenceEqual([item.data for item in list.children], ())

        @unittest.skipIf(True, "Flattening list isn't implemented (and may never be)")
        def test_single_item_flatten_list(self):
            g = _Lark(r"""start: list
                            list: | item "," list
                            item : A
                            A: "a"
                         """)
            r = g.parse("a,")

            # Because 'list' is a flatten rule it's top-level element should *never* be expanded
            self.assertSequenceEqual([subtree.data for subtree in r.children], ('list',))

            # Sanity check: verify that 'list' contains exactly the one 'item' we've given it
            [list] = r.children
            self.assertSequenceEqual([item.data for item in list.children], ('item',))

        @unittest.skipIf(True, "Flattening list isn't implemented (and may never be)")
        def test_multiple_item_flatten_list(self):
            g = _Lark(r"""start: list
                            #list: | item "," list
                            item : A
                            A: "a"
                         """)
            r = g.parse("a,a,")

            # Because 'list' is a flatten rule it's top-level element should *never* be expanded
            self.assertSequenceEqual([subtree.data for subtree in r.children], ('list',))

            # Sanity check: verify that 'list' contains exactly the two 'item's we've given it
            [list] = r.children
            self.assertSequenceEqual([item.data for item in list.children], ('item', 'item'))

        @unittest.skipIf(True, "Flattening list isn't implemented (and may never be)")
        def test_recurse_flatten(self):
            """Verify that stack depth doesn't get exceeded on recursive rules marked for flattening."""
            g = _Lark(r"""start: a | start a
                         a : A
                         A : "a" """)

            # Force PLY to write to the debug log, but prevent writing it to the terminal (uses repr() on the half-built
            # STree data structures, which uses recursion).
            g.parse("a" * (sys.getrecursionlimit() // 4))

        def test_token_collision(self):
            g = _Lark(r"""start: "Hello" NAME
                        NAME: /\w/+
                        %ignore " "
                    """)
            x = g.parse('Hello World')
            self.assertSequenceEqual(x.children, ['World'])
            x = g.parse('Hello HelloWorld')
            self.assertSequenceEqual(x.children, ['HelloWorld'])

        def test_token_collision_WS(self):
            g = _Lark(r"""start: "Hello" NAME
                        NAME: /\w/+
                        %import common.WS
                        %ignore WS
                    """)
            x = g.parse('Hello World')
            self.assertSequenceEqual(x.children, ['World'])
            x = g.parse('Hello HelloWorld')
            self.assertSequenceEqual(x.children, ['HelloWorld'])

        def test_token_collision2(self):
            g = _Lark("""
                    !start: "starts"

                    %import common.LCASE_LETTER
                    """)

            x = g.parse("starts")
            self.assertSequenceEqual(x.children, ['starts'])

        def test_templates(self):
            g = _Lark(r"""
                       start: "[" sep{NUMBER, ","} "]"
                       sep{item, delim}: item (delim item)*
                       NUMBER: /\d+/
                       %ignore " "
                       """)
            x = g.parse("[1, 2, 3, 4]")
            self.assertSequenceEqual(x.children, [Tree('sep', ['1', '2', '3', '4'])])
            x = g.parse("[1]")
            self.assertSequenceEqual(x.children, [Tree('sep', ['1'])])

        def test_templates_recursion(self):
            g = _Lark(r"""
                       start: "[" _sep{NUMBER, ","} "]"
                       _sep{item, delim}: item | _sep{item, delim} delim item
                       NUMBER: /\d+/
                       %ignore " "
                       """)
            x = g.parse("[1, 2, 3, 4]")
            self.assertSequenceEqual(x.children, ['1', '2', '3', '4'])
            x = g.parse("[1]")
            self.assertSequenceEqual(x.children, ['1'])

        def test_templates_import(self):
            g = _Lark_open("test_templates_import.lark", rel_to=__file__)
            x = g.parse("[1, 2, 3, 4]")
            self.assertSequenceEqual(x.children, [Tree('sep', ['1', '2', '3', '4'])])
            x = g.parse("[1]")
            self.assertSequenceEqual(x.children, [Tree('sep', ['1'])])

        def test_templates_alias(self):
            g = _Lark(r"""
                       start: expr{"C"}
                       expr{t}: "A" t
                              | "B" t -> b
                       """)
            x = g.parse("AC")
            self.assertSequenceEqual(x.children, [Tree('expr', [])])
            x = g.parse("BC")
            self.assertSequenceEqual(x.children, [Tree('b', [])])

        def test_templates_modifiers(self):
            g = _Lark(r"""
                       start: expr{"B"}
                       !expr{t}: "A" t
                       """)
            x = g.parse("AB")
            self.assertSequenceEqual(x.children, [Tree('expr', ["A", "B"])])
            g = _Lark(r"""
                       start: _expr{"B"}
                       !_expr{t}: "A" t
                       """)
            x = g.parse("AB")
            self.assertSequenceEqual(x.children, ["A", "B"])
            g = _Lark(r"""
                       start: expr{b}
                       b: "B"
                       ?expr{t}: "A" t
                       """)
            x = g.parse("AB")
            self.assertSequenceEqual(x.children, [Tree('b',[])])

        def test_templates_templates(self):
            g = _Lark('''start: a{b}
                         a{t}: t{"a"}
                         b{x}: x''')
            x = g.parse('a')
            self.assertSequenceEqual(x.children, [Tree('a', [Tree('b',[])])])

        def test_g_regex_flags(self):
            g = _Lark("""
                    start: "a" /b+/ C
                    C: "C" | D
                    D: "D" E
                    E: "e"
                    """, g_regex_flags=re.I)
            x1 = g.parse("ABBc")
            x2 = g.parse("abdE")

        # def test_string_priority(self):
        #     g = _Lark("""start: (A | /a?bb/)+
        #                  A: "a"  """)
        #     x = g.parse('abb')
        #     self.assertEqual(len(x.children), 2)

        #     # This parse raises an exception because the lexer will always try to consume
        #     # "a" first and will never match the regular expression
        #     # This behavior is subject to change!!
        #     # This won't happen with ambiguity handling.
        #     g = _Lark("""start: (A | /a?ab/)+
        #                  A: "a"  """)
        #     self.assertRaises(LexError, g.parse, 'aab')

        def test_rule_collision(self):
            g = _Lark("""start: "a"+ "b"
                             | "a"+ """)
            x = g.parse('aaaa')
            x = g.parse('aaaab')

        def test_rule_collision2(self):
            g = _Lark("""start: "a"* "b"
                             | "a"+ """)
            x = g.parse('aaaa')
            x = g.parse('aaaab')
            x = g.parse('b')

        def test_token_not_anon(self):
            """Tests that "a" is matched as an anonymous token, and not A.
            """

            g = _Lark("""start: "a"
                        A: "a" """)
            x = g.parse('a')
            self.assertEqual(len(x.children), 0, '"a" should be considered anonymous')

            g = _Lark("""start: "a" A
                        A: "a" """)
            x = g.parse('aa')
            self.assertEqual(len(x.children), 1, 'only "a" should be considered anonymous')
            self.assertEqual(x.children[0].type, "A")

            g = _Lark("""start: /a/
                        A: /a/ """)
            x = g.parse('a')
            self.assertEqual(len(x.children), 1)
            self.assertEqual(x.children[0].type, "A", "A isn't associated with /a/")

        @unittest.skipIf(PARSER == 'cyk', "No empty rules")
        def test_maybe(self):
            g = _Lark("""start: ["a"] """)
            x = g.parse('a')
            x = g.parse('')

        def test_start(self):
            g = _Lark("""a: "a" a? """, start='a')
            x = g.parse('a')
            x = g.parse('aa')
            x = g.parse('aaa')

        def test_alias(self):
            g = _Lark("""start: "a" -> b """)
            x = g.parse('a')
            self.assertEqual(x.data, "b")

        def test_token_ebnf(self):
            g = _Lark("""start: A
                      A: "a"* ("b"? "c".."e")+
                      """)
            x = g.parse('abcde')
            x = g.parse('dd')

        def test_backslash(self):
            g = _Lark(r"""start: "\\" "a"
                      """)
            x = g.parse(r'\a')

            g = _Lark(r"""start: /\\/ /a/
                      """)
            x = g.parse(r'\a')


        def test_backslash2(self):
            g = _Lark(r"""start: "\"" "-"
                      """)
            x = g.parse('"-')

            g = _Lark(r"""start: /\// /-/
                      """)
            x = g.parse('/-')



        def test_special_chars(self):
            g = _Lark(r"""start: "\n"
                      """)
            x = g.parse('\n')

            g = _Lark(r"""start: /\n/
                      """)
            x = g.parse('\n')


        # def test_token_recurse(self):
        #     g = _Lark("""start: A
        #                  A: B
        #                  B: A
        #               """)

        @unittest.skipIf(PARSER == 'cyk', "No empty rules")
        def test_empty(self):
            # Fails an Earley implementation without special handling for empty rules,
            # or re-processing of already completed rules.
            g = _Lark(r"""start: _empty a "B"
                          a: _empty "A"
                          _empty:
                            """)
            x = g.parse('AB')

        def test_regex_quote(self):
            g = r"""
            start: SINGLE_QUOTED_STRING | DOUBLE_QUOTED_STRING
            SINGLE_QUOTED_STRING  : /'[^']*'/
            DOUBLE_QUOTED_STRING  : /"[^"]*"/
            """

            g = _Lark(g)
            self.assertEqual( g.parse('"hello"').children, ['"hello"'])
            self.assertEqual( g.parse("'hello'").children, ["'hello'"])

        def test_join_regex_flags(self):
            g = r"""
                start: A
                A: B C
                B: /./s
                C: /./
            """
            g = _Lark(g)
            self.assertEqual(g.parse("  ").children,["  "])
            self.assertEqual(g.parse("\n ").children,["\n "])
            self.assertRaises(UnexpectedCharacters, g.parse, "\n\n")

            g = r"""
                start: A
                A: B | C
                B: "b"i
                C: "c"
            """
            g = _Lark(g)
            self.assertEqual(g.parse("b").children,["b"])
            self.assertEqual(g.parse("B").children,["B"])
            self.assertEqual(g.parse("c").children,["c"])
            self.assertRaises(UnexpectedCharacters, g.parse, "C")


        def test_float_without_lexer(self):
            expected_error = UnexpectedCharacters if 'dynamic' in LEXER else UnexpectedToken
            if PARSER == 'cyk':
                expected_error = ParseError

            g = _Lark("""start: ["+"|"-"] float
                         float: digit* "." digit+ exp?
                              | digit+ exp
                         exp: ("e"|"E") ["+"|"-"] digit+
                         digit: "0"|"1"|"2"|"3"|"4"|"5"|"6"|"7"|"8"|"9"
                      """)
            g.parse("1.2")
            g.parse("-.2e9")
            g.parse("+2e-9")
            self.assertRaises( expected_error, g.parse, "+2e-9e")

        def test_keep_all_tokens(self):
            l = _Lark("""start: "a"+ """, keep_all_tokens=True)
            tree = l.parse('aaa')
            self.assertEqual(tree.children, ['a', 'a', 'a'])


        def test_token_flags(self):
            l = _Lark("""!start: "a"i+
                      """
                      )
            tree = l.parse('aA')
            self.assertEqual(tree.children, ['a', 'A'])

            l = _Lark("""!start: /a/i+
                      """
                      )
            tree = l.parse('aA')
            self.assertEqual(tree.children, ['a', 'A'])

            # g = """!start: "a"i "a"
            #     """
            # self.assertRaises(GrammarError, _Lark, g)

            # g = """!start: /a/i /a/
            #     """
            # self.assertRaises(GrammarError, _Lark, g)

            g = """start: NAME "," "a"
                   NAME: /[a-z_]/i /[a-z0-9_]/i*
                """
            l = _Lark(g)
            tree = l.parse('ab,a')
            self.assertEqual(tree.children, ['ab'])
            tree = l.parse('AB,a')
            self.assertEqual(tree.children, ['AB'])

        def test_token_flags3(self):
            l = _Lark("""!start: ABC+
                      ABC: "abc"i
                      """
                      )
            tree = l.parse('aBcAbC')
            self.assertEqual(tree.children, ['aBc', 'AbC'])

        def test_token_flags2(self):
            g = """!start: ("a"i | /a/ /b/?)+
                """
            l = _Lark(g)
            tree = l.parse('aA')
            self.assertEqual(tree.children, ['a', 'A'])

        def test_token_flags_verbose(self):
            g = _Lark(r"""start: NL | ABC
                          ABC: / [a-z] /x
                          NL: /\n/
                      """)
            x = g.parse('a')
            self.assertEqual(x.children, ['a'])

        def test_token_flags_verbose_multiline(self):
            g = _Lark(r"""start: ABC
                          ABC: /  a      b c
                               d
                                e f
                           /x
                       """)
            x = g.parse('abcdef')
            self.assertEqual(x.children, ['abcdef'])

        @unittest.skipIf(PARSER == 'cyk', "No empty rules")
        def test_twice_empty(self):
            g = """!start: ("A"?)?
                """
            l = _Lark(g)
            tree = l.parse('A')
            self.assertEqual(tree.children, ['A'])

            tree = l.parse('')
            self.assertEqual(tree.children, [])


        def test_line_and_column(self):
            g = r"""!start: "A" bc "D"
                !bc: "B\nC"
                """
            l = _Lark(g)
            a, bc, d = l.parse("AB\nCD").children
            self.assertEqual(a.line, 1)
            self.assertEqual(a.column, 1)

            bc ,= bc.children
            self.assertEqual(bc.line, 1)
            self.assertEqual(bc.column, 2)

            self.assertEqual(d.line, 2)
            self.assertEqual(d.column, 2)

            # if LEXER != 'dynamic':
            self.assertEqual(a.end_line, 1)
            self.assertEqual(a.end_column, 2)
            self.assertEqual(bc.end_line, 2)
            self.assertEqual(bc.end_column, 2)
            self.assertEqual(d.end_line, 2)
            self.assertEqual(d.end_column, 3)



        def test_reduce_cycle(self):
            """Tests an edge-condition in the LALR parser, in which a transition state looks exactly like the end state.
            It seems that the correct solution is to explicitly distinguish finalization in the reduce() function.
            """

            l = _Lark("""
                term: A
                    | term term

                A: "a"

            """, start='term')

            tree = l.parse("aa")
            self.assertEqual(len(tree.children), 2)


        @unittest.skipIf(LEXER != 'basic', "basic lexer prioritization differs from dynamic lexer prioritization")
        def test_lexer_prioritization(self):
            "Tests effect of priority on result"

            grammar = """
            start: A B | AB
            A.2: "a"
            B: "b"
            AB: "ab"
            """
            l = _Lark(grammar)
            res = l.parse("ab")

            self.assertEqual(res.children, ['a', 'b'])
            self.assertNotEqual(res.children, ['ab'])

            grammar = """
            start: A B | AB
            A: "a"
            B: "b"
            AB.3: "ab"
            """
            l = _Lark(grammar)
            res = l.parse("ab")

            self.assertNotEqual(res.children, ['a', 'b'])
            self.assertEqual(res.children, ['ab'])


            grammar = """
            start: A B | AB
            A: "a"
            B.-20: "b"
            AB.-10: "ab"
            """
            l = _Lark(grammar)
            res = l.parse("ab")
            self.assertEqual(res.children, ['a', 'b'])


            grammar = """
            start: A B | AB
            A.-99999999999999999999999: "a"
            B: "b"
            AB: "ab"
            """
            l = _Lark(grammar)
            res = l.parse("ab")

            self.assertEqual(res.children, ['ab'])


        @unittest.skipIf('dynamic' not in LEXER, "dynamic lexer prioritization differs from basic lexer prioritization")
        def test_dynamic_lexer_prioritization(self):
            "Tests effect of priority on result"

            grammar = """
            start: A B | AB
            A.2: "a"
            B: "b"
            AB: "ab"
            """
            l = _Lark(grammar)
            res = l.parse("ab")

            self.assertEqual(res.children, ['a', 'b'])
            self.assertNotEqual(res.children, ['ab'])

            grammar = """
            start: A B | AB
            A: "a"
            B: "b"
            AB.3: "ab"
            """
            l = _Lark(grammar)
            res = l.parse("ab")

            self.assertNotEqual(res.children, ['a', 'b'])
            self.assertEqual(res.children, ['ab'])


            # this case differs from prioritization with a basic lexer
            grammar = """
            start: A B | AB
            A: "a"
            B.-20: "b"
            AB.-10: "ab"
            """
            l = _Lark(grammar)
            res = l.parse("ab")
            self.assertEqual(res.children, ['ab'])


            grammar = """
            start: A B | AB
            A.-99999999999999999999999: "a"
            B: "b"
            AB: "ab"
            """
            l = _Lark(grammar)
            res = l.parse("ab")

            self.assertEqual(res.children, ['ab'])




        def test_import(self):
            grammar = """
            start: NUMBER WORD

            %import common.NUMBER
            %import common.WORD
            %import common.WS
            %ignore WS

            """
            l = _Lark(grammar)
            x = l.parse('12 elephants')
            self.assertEqual(x.children, ['12', 'elephants'])


        def test_import_rename(self):
            grammar = """
            start: N W

            %import common.NUMBER -> N
            %import common.WORD -> W
            %import common.WS
            %ignore WS

            """
            l = _Lark(grammar)
            x = l.parse('12 elephants')
            self.assertEqual(x.children, ['12', 'elephants'])


        def test_relative_import(self):
            l = _Lark_open('test_relative_import.lark', rel_to=__file__)
            x = l.parse('12 lions')
            self.assertEqual(x.children, ['12', 'lions'])


        def test_relative_import_unicode(self):
            l = _Lark_open('test_relative_import_unicode.lark', rel_to=__file__)
            x = l.parse(u'Ø')
            self.assertEqual(x.children, [u'Ø'])


        def test_relative_import_rename(self):
            l = _Lark_open('test_relative_import_rename.lark', rel_to=__file__)
            x = l.parse('12 lions')
            self.assertEqual(x.children, ['12', 'lions'])


        def test_relative_rule_import(self):
            l = _Lark_open('test_relative_rule_import.lark', rel_to=__file__)
            x = l.parse('xaabby')
            self.assertEqual(x.children, [
                'x',
                Tree('expr', ['a', Tree('expr', ['a', 'b']), 'b']),
                'y'])


        def test_relative_rule_import_drop_ignore(self):
            # %ignore rules are dropped on import
            l = _Lark_open('test_relative_rule_import_drop_ignore.lark',
                           rel_to=__file__)
            self.assertRaises((ParseError, UnexpectedInput),
                              l.parse, 'xa abby')


        def test_relative_rule_import_subrule(self):
            l = _Lark_open('test_relative_rule_import_subrule.lark',
                           rel_to=__file__)
            x = l.parse('xaabby')
            self.assertEqual(x.children, [
                'x',
                Tree('startab', [
                    Tree('grammars__ab__expr', [
                        'a', Tree('grammars__ab__expr', ['a', 'b']), 'b',
                    ]),
                ]),
                'y'])


        def test_relative_rule_import_subrule_no_conflict(self):
            l = _Lark_open(
                'test_relative_rule_import_subrule_no_conflict.lark',
                rel_to=__file__)
            x = l.parse('xaby')
            self.assertEqual(x.children, [Tree('expr', [
                'x',
                Tree('startab', [
                    Tree('grammars__ab__expr', ['a', 'b']),
                ]),
                'y'])])
            self.assertRaises((ParseError, UnexpectedInput),
                              l.parse, 'xaxabyby')


        def test_relative_rule_import_rename(self):
            l = _Lark_open('test_relative_rule_import_rename.lark',
                           rel_to=__file__)
            x = l.parse('xaabby')
            self.assertEqual(x.children, [
                'x',
                Tree('ab', ['a', Tree('ab', ['a', 'b']), 'b']),
                'y'])


        def test_multi_import(self):
            grammar = """
            start: NUMBER WORD

            %import common (NUMBER, WORD, WS)
            %ignore WS

            """
            l = _Lark(grammar)
            x = l.parse('12 toucans')
            self.assertEqual(x.children, ['12', 'toucans'])


        def test_relative_multi_import(self):
            l = _Lark_open("test_relative_multi_import.lark", rel_to=__file__)
            x = l.parse('12 capybaras')
            self.assertEqual(x.children, ['12', 'capybaras'])

        def test_relative_import_preserves_leading_underscore(self):
            l = _Lark_open("test_relative_import_preserves_leading_underscore.lark", rel_to=__file__)
            x = l.parse('Ax')
            self.assertEqual(next(x.find_data('c')).children, ['A'])

        def test_relative_import_of_nested_grammar(self):
            l = _Lark_open("grammars/test_relative_import_of_nested_grammar.lark", rel_to=__file__)
            x = l.parse('N')
            self.assertEqual(next(x.find_data('rule_to_import')).children, ['N'])

        def test_relative_import_rules_dependencies_imported_only_once(self):
            l = _Lark_open("test_relative_import_rules_dependencies_imported_only_once.lark", rel_to=__file__)
            x = l.parse('AAA')
            self.assertEqual(next(x.find_data('a')).children, ['A'])
            self.assertEqual(next(x.find_data('b')).children, ['A'])
            self.assertEqual(next(x.find_data('d')).children, ['A'])

        def test_import_errors(self):
            grammar = """
            start: NUMBER WORD

            %import .grammars.bad_test.NUMBER
            """
            self.assertRaises(IOError, _Lark, grammar)

            grammar = """
            start: NUMBER WORD

            %import bad_test.NUMBER
            """
            self.assertRaises(IOError, _Lark, grammar)

        @unittest.skipIf('dynamic' in LEXER, "%declare/postlex doesn't work with dynamic")
        def test_postlex_declare(self): # Note: this test does a lot. maybe split it up?
            class TestPostLexer:
                def process(self, stream):
                    for t in stream:
                        if t.type == 'A':
                            t.type = 'B'
                            yield t
                        else:
                            yield t

                always_accept = ('A',)

            parser = _Lark("""
            start: B
            A: "A"
            %declare B
            """, postlex=TestPostLexer())

            test_file = "A"
            tree = parser.parse(test_file)
            self.assertEqual(tree.children, [Token('B', 'A')])

        @unittest.skipIf('dynamic' in LEXER, "%declare/postlex doesn't work with dynamic")
        def test_postlex_indenter(self):
            class CustomIndenter(Indenter):
                NL_type = 'NEWLINE'
                OPEN_PAREN_types = []
                CLOSE_PAREN_types = []
                INDENT_type = 'INDENT'
                DEDENT_type = 'DEDENT'
                tab_len = 8

            grammar = r"""
            start: "a" NEWLINE INDENT "b" NEWLINE DEDENT

            NEWLINE: ( /\r?\n */  )+

            %ignore " "+
            %declare INDENT DEDENT
            """

            parser = _Lark(grammar, postlex=CustomIndenter())
            parser.parse("a\n    b\n")


        @unittest.skipIf(PARSER == 'cyk', "Doesn't work for CYK")
        def test_prioritization(self):
            "Tests effect of priority on result"

            grammar = """
            start: a | b
            a.1: "a"
            b.2: "a"
            """

            l = _Lark(grammar)
            res = l.parse("a")
            self.assertEqual(res.children[0].data, 'b')

            grammar = """
            start: a | b
            a.2: "a"
            b.1: "a"
            """

            l = _Lark(grammar)
            res = l.parse("a")
            self.assertEqual(res.children[0].data, 'a')

            grammar = """
            start: a | b
            a.2: "A"+
            b.1: "A"+ "B"?
            """

            l = _Lark(grammar)
            res = l.parse("AAAA")
            self.assertEqual(res.children[0].data, 'a')

            l = _Lark(grammar)
            res = l.parse("AAAB")
            self.assertEqual(res.children[0].data, 'b')

            l = _Lark(grammar, priority="invert")
            res = l.parse("AAAA")
            self.assertEqual(res.children[0].data, 'b')



        @unittest.skipIf(PARSER != 'earley' or 'dynamic' not in LEXER, "Currently only Earley supports priority sum in rules")
        def test_prioritization_sum(self):
            "Tests effect of priority on result"

            grammar = """
            start: ab_ b_ a_ | indirection
            indirection: a_ bb_ a_
            a_: "a"
            b_: "b"
            ab_: "ab"
            bb_.1: "bb"
            """

            l = _Lark(grammar, priority="invert")
            res = l.parse('abba')
            self.assertEqual(''.join(child.data for child in res.children), 'ab_b_a_')

            grammar = """
            start: ab_ b_ a_ | indirection
            indirection: a_ bb_ a_
            a_: "a"
            b_: "b"
            ab_.1: "ab"
            bb_: "bb"
            """

            l = _Lark(grammar, priority="invert")
            res = l.parse('abba')
            self.assertEqual(''.join(child.data for child in res.children), 'indirection')

            grammar = """
            start: ab_ b_ a_ | indirection
            indirection: a_ bb_ a_
            a_.2: "a"
            b_.1: "b"
            ab_.3: "ab"
            bb_.3: "bb"
            """

            l = _Lark(grammar, priority="invert")
            res = l.parse('abba')
            self.assertEqual(''.join(child.data for child in res.children), 'ab_b_a_')

            grammar = """
            start: ab_ b_ a_ | indirection
            indirection: a_ bb_ a_
            a_.1: "a"
            b_.1: "b"
            ab_.4: "ab"
            bb_.3: "bb"
            """

            l = _Lark(grammar, priority="invert")
            res = l.parse('abba')
            self.assertEqual(''.join(child.data for child in res.children), 'indirection')


        def test_utf8(self):
            g = u"""start: a
                   a: "±a"
                """
            l = _Lark(g)
            self.assertEqual(l.parse(u'±a'), Tree('start', [Tree('a', [])]))

            g = u"""start: A
                   A: "±a"
                """
            l = _Lark(g)
            self.assertEqual(l.parse(u'±a'), Tree('start', [u'\xb1a']))



        @unittest.skipIf(PARSER == 'cyk', "No empty rules")
        def test_ignore(self):
            grammar = r"""
            COMMENT: /(!|(\/\/))[^\n]*/
            %ignore COMMENT
            %import common.WS -> _WS
            %import common.INT
            start: "INT"i _WS+ INT _WS*
            """

            parser = _Lark(grammar)

            tree = parser.parse("int 1 ! This is a comment\n")
            self.assertEqual(tree.children, ['1'])

            tree = parser.parse("int 1 ! This is a comment")    # A trailing ignore token can be tricky!
            self.assertEqual(tree.children, ['1'])

            parser = _Lark(r"""
                start : "a"*
                %ignore "b"
            """)
            tree = parser.parse("bb")
            self.assertEqual(tree.children, [])


        def test_regex_escaping(self):
            g = _Lark("start: /[ab]/")
            g.parse('a')
            g.parse('b')

            self.assertRaises( UnexpectedInput, g.parse, 'c')

            _Lark(r'start: /\w/').parse('a')

            g = _Lark(r'start: /\\w/')
            self.assertRaises( UnexpectedInput, g.parse, 'a')
            g.parse(r'\w')

            _Lark(r'start: /\[/').parse('[')

            _Lark(r'start: /\//').parse('/')

            _Lark(r'start: /\\/').parse('\\')

            _Lark(r'start: /\[ab]/').parse('[ab]')

            _Lark(r'start: /\\[ab]/').parse('\\a')

            _Lark(r'start: /\t/').parse('\t')

            _Lark(r'start: /\\t/').parse('\\t')

            _Lark(r'start: /\\\t/').parse('\\\t')

            _Lark(r'start: "\t"').parse('\t')

            _Lark(r'start: "\\t"').parse('\\t')

            _Lark(r'start: "\\\t"').parse('\\\t')


        def test_ranged_repeat_rules(self):
            g = u"""!start: "A"~3
                """
            l = _Lark(g)
            self.assertEqual(l.parse(u'AAA'), Tree('start', ["A", "A", "A"]))
            self.assertRaises(ParseError, l.parse, u'AA')
            self.assertRaises((ParseError, UnexpectedInput), l.parse, u'AAAA')


            g = u"""!start: "A"~0..2
                """
            if PARSER != 'cyk': # XXX CYK currently doesn't support empty grammars
                l = _Lark(g)
                self.assertEqual(l.parse(u''), Tree('start', []))
                self.assertEqual(l.parse(u'A'), Tree('start', ['A']))
                self.assertEqual(l.parse(u'AA'), Tree('start', ['A', 'A']))
                self.assertRaises((UnexpectedToken, UnexpectedInput), l.parse, u'AAA')

            g = u"""!start: "A"~3..2
                """
            self.assertRaises(GrammarError, _Lark, g)

            g = u"""!start: "A"~2..3 "B"~2
                """
            l = _Lark(g)
            self.assertEqual(l.parse(u'AABB'), Tree('start', ['A', 'A', 'B', 'B']))
            self.assertEqual(l.parse(u'AAABB'), Tree('start', ['A', 'A', 'A', 'B', 'B']))
            self.assertRaises(ParseError, l.parse, u'AAAB')
            self.assertRaises((ParseError, UnexpectedInput), l.parse, u'AAABBB')
            self.assertRaises((ParseError, UnexpectedInput), l.parse, u'ABB')
            self.assertRaises((ParseError, UnexpectedInput), l.parse, u'AAAABB')




        @unittest.skipIf(PARSER=='earley', "Priority not handled correctly right now")  # TODO XXX
        def test_priority_vs_embedded(self):
            g = """
            A.2: "a"
            WORD: ("a".."z")+

            start: (A | WORD)+
            """
            l = _Lark(g)
            t = l.parse('abc')
            self.assertEqual(t.children, ['a', 'bc'])
            self.assertEqual(t.children[0].type, 'A')

        def test_line_counting(self):
            p = _Lark("start: /[^x]+/")

            text = 'hello\nworld'
            t = p.parse(text)
            tok = t.children[0]
            self.assertEqual(tok, text)
            self.assertEqual(tok.line, 1)
            self.assertEqual(tok.column, 1)
            # if _LEXER != 'dynamic':
            self.assertEqual(tok.end_line, 2)
            self.assertEqual(tok.end_column, 6)

        @unittest.skipIf(PARSER=='cyk', "Empty rules")
        def test_empty_end(self):
            p = _Lark("""
                start: b c d
                b: "B"
                c: | "C"
                d: | "D"
            """)
            res = p.parse('B')
            self.assertEqual(len(res.children), 3)

        @unittest.skipIf(PARSER=='cyk', "Empty rules")
        def test_maybe_placeholders(self):
            # Anonymous tokens shouldn't count
            p = _Lark("""start: ["a"] ["b"] ["c"] """, maybe_placeholders=True)
            self.assertEqual(p.parse("").children, [])

            # Unless keep_all_tokens=True
            p = _Lark("""start: ["a"] ["b"] ["c"] """, maybe_placeholders=True, keep_all_tokens=True)
            self.assertEqual(p.parse("").children, [None, None, None])

            # All invisible constructs shouldn't count
            p = _Lark("""start: [A] ["b"] [_c] ["e" "f" _c]
                        A: "a"
                        _c: "c" """, maybe_placeholders=True)
            self.assertEqual(p.parse("").children, [None])
            self.assertEqual(p.parse("c").children, [None])
            self.assertEqual(p.parse("aefc").children, ['a'])

            # ? shouldn't apply
            p = _Lark("""!start: ["a"] "b"? ["c"] """, maybe_placeholders=True)
            self.assertEqual(p.parse("").children, [None, None])
            self.assertEqual(p.parse("b").children, [None, 'b', None])

            p = _Lark("""!start: ["a"] ["b"] ["c"] """, maybe_placeholders=True)
            self.assertEqual(p.parse("").children, [None, None, None])
            self.assertEqual(p.parse("a").children, ['a', None, None])
            self.assertEqual(p.parse("b").children, [None, 'b', None])
            self.assertEqual(p.parse("c").children, [None, None, 'c'])
            self.assertEqual(p.parse("ab").children, ['a', 'b', None])
            self.assertEqual(p.parse("ac").children, ['a', None, 'c'])
            self.assertEqual(p.parse("bc").children, [None, 'b', 'c'])
            self.assertEqual(p.parse("abc").children, ['a', 'b', 'c'])

            p = _Lark("""!start: (["a"] "b" ["c"])+ """, maybe_placeholders=True)
            self.assertEqual(p.parse("b").children, [None, 'b', None])
            self.assertEqual(p.parse("bb").children, [None, 'b', None, None, 'b', None])
            self.assertEqual(p.parse("abbc").children, ['a', 'b', None, None, 'b', 'c'])
            self.assertEqual(p.parse("babbcabcb").children,
                [None, 'b', None,
                 'a', 'b', None,
                 None, 'b', 'c',
                 'a', 'b', 'c',
                 None, 'b', None])

            p = _Lark("""!start: ["a"] ["c"] "b"+ ["a"] ["d"] """, maybe_placeholders=True)
            self.assertEqual(p.parse("bb").children, [None, None, 'b', 'b', None, None])
            self.assertEqual(p.parse("bd").children, [None, None, 'b', None, 'd'])
            self.assertEqual(p.parse("abba").children, ['a', None, 'b', 'b', 'a', None])
            self.assertEqual(p.parse("cbbbb").children, [None, 'c', 'b', 'b', 'b', 'b', None, None])

            p = _Lark("""!start: ["a" "b" "c"] """, maybe_placeholders=True)
            self.assertEqual(p.parse("").children, [None, None, None])
            self.assertEqual(p.parse("abc").children, ['a', 'b', 'c'])

            p = _Lark("""!start: ["a" ["b" "c"]] """, maybe_placeholders=True)
            self.assertEqual(p.parse("").children, [None, None, None])
            self.assertEqual(p.parse("a").children, ['a', None, None])
            self.assertEqual(p.parse("abc").children, ['a', 'b', 'c'])

            p = _Lark(r"""!start: "a" ["b" | "c"] """, maybe_placeholders=True)
            self.assertEqual(p.parse("a").children, ['a', None])
            self.assertEqual(p.parse("ab").children, ['a', 'b'])

            p = _Lark(r"""!start: "a" ["b" | "c" "d"] """, maybe_placeholders=True)
            self.assertEqual(p.parse("a").children, ['a', None, None])
            # self.assertEqual(p.parse("ab").children, ['a', 'b', None])        # Not implemented; current behavior is incorrect
            self.assertEqual(p.parse("acd").children, ['a', 'c', 'd'])


        def test_escaped_string(self):
            "Tests common.ESCAPED_STRING"
            grammar = r"""
            start: ESCAPED_STRING+

            %import common (WS_INLINE, ESCAPED_STRING)
            %ignore WS_INLINE
            """

            parser = _Lark(grammar)
            parser.parse(r'"\\" "b" "c"')

            parser.parse(r'"That" "And a \"b"')


        def test_meddling_unused(self):
            "Unless 'unused' is removed, LALR analysis will fail on reduce-reduce collision"

            grammar = """
                start: EKS* x
                x: EKS
                unused: x*
                EKS: "x"
            """
            parser = _Lark(grammar)


        @unittest.skipIf(PARSER!='lalr' or 'custom' in LEXER, "Serialize currently only works for LALR parsers without custom lexers (though it should be easy to extend)")
        def test_serialize(self):
            grammar = """
                start: _ANY b "C"
                _ANY: /./
                b: "B"
            """
            parser = _Lark(grammar)
            s = BytesIO()
            parser.save(s)
            s.seek(0)
            parser2 = Lark.load(s)
            self.assertEqual(parser2.parse('ABC'), Tree('start', [Tree('b', [])]) )

        def test_multi_start(self):
            parser = _Lark('''
                a: "x" "a"?
                b: "x" "b"?
            ''', start=['a', 'b'])

            self.assertEqual(parser.parse('xa', 'a'), Tree('a', []))
            self.assertEqual(parser.parse('xb', 'b'), Tree('b', []))

        def test_lexer_detect_newline_tokens(self):
            # Detect newlines in regular tokens
            g = _Lark(r"""start: "go" tail*
            !tail : SA "@" | SB "@" | SC "@" | SD "@"
            SA : "a" /\n/
            SB : /b./s
            SC : "c" /[^a-z]/
            SD : "d" /\s/
            """)
            a,b,c,d = [x.children[1] for x in g.parse('goa\n@b\n@c\n@d\n@').children]
            self.assertEqual(a.line, 2)
            self.assertEqual(b.line, 3)
            self.assertEqual(c.line, 4)
            self.assertEqual(d.line, 5)

            # Detect newlines in ignored tokens
            for re in ['/\\n/', '/[^a-z]/', '/\\s/']:
                g = _Lark('''!start: "a" "a"
                             %ignore {}'''.format(re))
                a, b = g.parse('a\na').children
                self.assertEqual(a.line, 1)
                self.assertEqual(b.line, 2)

        @unittest.skipIf(PARSER=='cyk' or LEXER=='custom_old', "match_examples() not supported for CYK/old custom lexer")
        def test_match_examples(self):
            p = _Lark(r"""
                start: "a" "b" "c"
            """)

            def match_error(s):
                try:
                    _ = p.parse(s)
                except UnexpectedInput as u:
                    return u.match_examples(p.parse, {
                        0: ['abe'],
                        1: ['ab'],
                        2: ['cbc', 'dbc'],
                    })
                assert False

            assert match_error("abe") == 0
            assert match_error("ab") == 1
            assert match_error("bbc") == 2
            assert match_error("cbc") == 2
            self.assertEqual( match_error("dbc"), 2 )
            self.assertEqual( match_error("ebc"), 2 )


        @unittest.skipIf(not regex, "regex not installed")
        def test_unicode_class(self):
            "Tests that character classes from the `regex` module work correctly."
            g = _Lark(r"""?start: NAME
                           NAME: ID_START ID_CONTINUE*
                           ID_START: /[\p{Lu}\p{Ll}\p{Lt}\p{Lm}\p{Lo}\p{Nl}_]+/
                           ID_CONTINUE: ID_START | /[\p{Mn}\p{Mc}\p{Nd}\p{Pc}]+/""", regex=True)

            self.assertEqual(g.parse('வணக்கம்'), 'வணக்கம்')

        @unittest.skipIf(not regex, "regex not installed")
        def test_unicode_word(self):
            "Tests that a persistent bug in the `re` module works when `regex` is enabled."
            g = _Lark(r"""?start: NAME
                           NAME: /[\w]+/
                        """, regex=True)
            self.assertEqual(g.parse('வணக்கம்'), 'வணக்கம்')

        @unittest.skipIf(not regex, "regex not installed")
        def test_regex_width_fallback(self):
            g = r"""
                start: NAME NAME?
                NAME: /(?(?=\d)\d+|\w+)/
            """
            self.assertRaises((GrammarError, LexError, re.error), _Lark, g)
            p = _Lark(g, regex=True)
            self.assertEqual(p.parse("123abc"), Tree('start', ['123', 'abc']))

            g = r"""
                start: NAME NAME?
                NAME: /(?(?=\d)\d+|\w*)/
            """
            self.assertRaises((GrammarError, LexError, re.error), _Lark, g, regex=True)

        @unittest.skipIf(PARSER!='lalr', "interactive_parser is only implemented for LALR at the moment")
        def test_parser_interactive_parser(self):

            g = _Lark(r'''
                start: A+ B*
                A: "a"
                B: "b"
            ''')

            ip = g.parse_interactive()

            self.assertRaises(UnexpectedToken, ip.feed_eof)
            self.assertRaises(TypeError, ip.exhaust_lexer)
            ip.feed_token(Token('A', 'a'))
            res = ip.feed_eof()
            self.assertEqual(res, Tree('start', ['a']))

            ip = g.parse_interactive("ab")

            ip.exhaust_lexer()

            ip_copy = ip.copy()
            self.assertEqual(ip_copy.parser_state, ip.parser_state)
            self.assertEqual(ip_copy.lexer_thread.state, ip.lexer_thread.state)
            self.assertIsNot(ip_copy.parser_state, ip.parser_state)
            self.assertIsNot(ip_copy.lexer_thread.state, ip.lexer_thread.state)
            self.assertIsNot(ip_copy.lexer_thread.state.line_ctr, ip.lexer_thread.state.line_ctr)

            res = ip.feed_eof(ip.lexer_thread.state.last_token)
            self.assertEqual(res, Tree('start', ['a', 'b']))
            self.assertRaises(UnexpectedToken ,ip.feed_eof)

            self.assertRaises(UnexpectedToken, ip_copy.feed_token, Token('A', 'a'))
            ip_copy.feed_token(Token('B', 'b'))
            res = ip_copy.feed_eof()
            self.assertEqual(res, Tree('start', ['a', 'b', 'b']))

        @unittest.skipIf(PARSER!='lalr', "interactive_parser error handling only works with LALR for now")
        def test_error_with_interactive_parser(self):
            def ignore_errors(e):
                if isinstance(e, UnexpectedCharacters):
                    # Skip bad character
                    return True

                # Must be UnexpectedToken
                if e.token.type == 'COMMA':
                    # Skip comma
                    return True
                elif e.token.type == 'SIGNED_NUMBER':
                    # Try to feed a comma and retry the number
                    e.interactive_parser.feed_token(Token('COMMA', ','))
                    e.interactive_parser.feed_token(e.token)

                    return True

                # Unhandled error. Will stop parse and raise exception
                return False

            g = _Lark(r'''
                start: "[" num ("," num)* "]"
                ?num: SIGNED_NUMBER
                %import common.SIGNED_NUMBER
                %ignore " "
            ''')
            s = "[0 1, 2,, 3,,, 4, 5 6 ]"
            tree = g.parse(s, on_error=ignore_errors)
            res = [int(x) for x in tree.children]
            assert res == list(range(7))

            s = "[0 1, 2,@, 3,,, 4, 5 6 ]$"
            tree = g.parse(s, on_error=ignore_errors)

        @unittest.skipIf(PARSER!='lalr', "interactive_parser error handling only works with LALR for now")
        def test_iter_parse(self):
            ab_grammar = '!start: "a"* "b"*'
            parser = Lark(ab_grammar, parser="lalr")
            ip = parser.parse_interactive("aaabb")
            i = ip.iter_parse()
            assert next(i) == 'a'
            assert next(i) == 'a'
            assert next(i) == 'a'
            assert next(i) == 'b'

        @unittest.skipIf(PARSER!='lalr', "Tree-less mode is only supported in lalr")
        def test_default_in_treeless_mode(self):
            grammar = r"""
                start: expr

                expr: A B
                    | A expr B

                A: "a"
                B: "b"

                %import common.WS
                %ignore WS
            """
            s = 'a a a b b b'

            class AbTransformer(Transformer):
                def __default__(self, data, children, meta):
                    return '@', data, children

            parser = _Lark(grammar)
            a = AbTransformer().transform(parser.parse(s))
            parser = _Lark(grammar, transformer=AbTransformer())
            b = parser.parse(s)
            assert a == b

        @unittest.skipIf(PARSER!='lalr', "strict mode is only supported in lalr for now")
        def test_strict(self):
            # Test regex collision
            grammar = r"""
            start: A | B

            A: /e?rez/
            B: /erez?/
            """

            self.assertRaises(LexError, _Lark, grammar, strict=True)

            # Test shift-reduce collision
            grammar = r"""
            start: a "."
            a: "."+
            """
            self.assertRaises(GrammarError, _Lark, grammar, strict=True)


    _NAME = "Test" + PARSER.capitalize() + LEXER.capitalize()
    _TestParser.__name__ = _NAME
    _TestParser.__qualname__ = "tests.test_parser." + _NAME
    globals()[_NAME] = _TestParser
    __all__.append(_NAME)

_TO_TEST = [
        ('basic', 'earley'),
        ('basic', 'cyk'),
        ('basic', 'lalr'),

        ('dynamic', 'earley'),
        ('dynamic_complete', 'earley'),

        ('contextual', 'lalr'),

        ('custom_new', 'lalr'),
        ('custom_new', 'cyk'),
        ('custom_old', 'earley'),
]

for _LEXER, _PARSER in _TO_TEST:
    _make_parser_test(_LEXER, _PARSER)

for _LEXER in ('dynamic', 'dynamic_complete'):
    _make_full_earley_test(_LEXER)

if __name__ == '__main__':
    unittest.main()<|MERGE_RESOLUTION|>--- conflicted
+++ resolved
@@ -38,13 +38,6 @@
 from lark.indenter import Indenter
 
 __all__ = ['TestParsers']
-
-<<<<<<< HEAD
-def _read(n, *args):
-    with open(os.path.join(__path__, n), *args) as f:
-        return f.read()
-=======
->>>>>>> 19ec0d5f
 
 class TestParsers(unittest.TestCase):
     def test_big_list(self):
