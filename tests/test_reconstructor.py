import json
import unittest
from unittest import TestCase

from lark import Lark
from lark.reconstruct import Reconstructor

common = """
%import common (WS_INLINE, NUMBER, WORD)
%ignore WS_INLINE
"""


def _remove_ws(s):
    return s.replace(' ', '').replace('\n', '')


class TestReconstructor(TestCase):

    def assert_reconstruct(self, grammar, code):
        parser = Lark(grammar, parser='lalr')
        tree = parser.parse(code)
        new = Reconstructor(parser).reconstruct(tree)
        self.assertEqual(_remove_ws(code), _remove_ws(new))

    def test_starred_rule(self):
        g = """
        start: item*
        item: NL
            | rule
        rule: WORD ":" NUMBER
        NL: /(\\r?\\n)+\s*/
        """ + common

        code = """
        Elephants: 12
        """

        self.assert_reconstruct(g, code)

    def test_starred_group(self):
        g = """
        start: (rule | _NL)*
        rule: WORD ":" NUMBER
        _NL: /(\\r?\\n)+\s*/
        """ + common

        code = """
        Elephants: 12
        """

        self.assert_reconstruct(g, code)

    def test_alias(self):
        g = """
        start: line*
        line: NL
            | rule
            | "hello" -> hi
        rule: WORD ":" NUMBER
        NL: /(\\r?\\n)+\s*/
        """ + common

        code = """
        Elephants: 12
        hello
        """

        self.assert_reconstruct(g, code)

    def test_keep_tokens(self):
        g = """
        start: (NL | stmt)*
        stmt: var op var
        !op: ("+" | "-" | "*" | "/")
        var: WORD
        NL: /(\\r?\\n)+\s*/
        """ + common

        code = """
        a+b
        """

        self.assert_reconstruct(g, code)

    def test_expand_rule(self):
        g = """
        ?start: (NL | mult_stmt)*
        ?mult_stmt: sum_stmt ["*" sum_stmt]
        ?sum_stmt: var ["+" var]
        var: WORD
        NL: /(\\r?\\n)+\s*/
        """ + common

        code = ['a', 'a*b', 'a+b', 'a*b+c', 'a+b*c', 'a+b*c+d']

        for c in code:
<<<<<<< HEAD
            with self.subTest(c):
                self.assert_reconstruct(g, c)
=======
            # with self.subTest(c):
            self.assert_reconstruct(g, c)
>>>>>>> fb8004d6

    def test_json_example(self):
        test_json = '''
            {
                "empty_object" : {},
                "empty_array"  : [],
                "booleans"     : { "YES" : true, "NO" : false },
                "numbers"      : [ 0, 1, -2, 3.3, 4.4e5, 6.6e-7 ],
                "strings"      : [ "This", [ "And" , "That", "And a \\"b" ] ],
                "nothing"      : null
            }
        '''

        json_grammar = r"""
            ?start: value

            ?value: object
                  | array
                  | string
                  | SIGNED_NUMBER      -> number
                  | "true"             -> true
                  | "false"            -> false
                  | "null"             -> null

            array  : "[" [value ("," value)*] "]"
            object : "{" [pair ("," pair)*] "}"
            pair   : string ":" value

            string : ESCAPED_STRING

            %import common.ESCAPED_STRING
            %import common.SIGNED_NUMBER
            %import common.WS

            %ignore WS
        """

        json_parser = Lark(json_grammar, parser='lalr')
        tree = json_parser.parse(test_json)

        new_json = Reconstructor(json_parser).reconstruct(tree)
        self.assertEqual(json.loads(new_json), json.loads(test_json))


if __name__ == '__main__':
    unittest.main()<|MERGE_RESOLUTION|>--- conflicted
+++ resolved
@@ -95,13 +95,8 @@
         code = ['a', 'a*b', 'a+b', 'a*b+c', 'a+b*c', 'a+b*c+d']
 
         for c in code:
-<<<<<<< HEAD
-            with self.subTest(c):
-                self.assert_reconstruct(g, c)
-=======
             # with self.subTest(c):
             self.assert_reconstruct(g, c)
->>>>>>> fb8004d6
 
     def test_json_example(self):
         test_json = '''
