--- conflicted
+++ resolved
@@ -246,7 +246,6 @@
         self.assertRaises(UnexpectedInput, l.parse, u'A' * 8190)
         self.assertRaises(UnexpectedInput, l.parse, u'A' * 8192)
 
-<<<<<<< HEAD
     def test_list_grammar_imports(self):
             grammar = """
             %import .test_templates_import (start, sep)
@@ -257,7 +256,7 @@
 
             imports = list_grammar_imports(grammar)
             self.assertEqual({i.rsplit('\\', 1)[-1] for i in imports}, {'test_templates_import.lark', 'templates.lark'})
-=======
+    
     def test_large_terminal(self):
         # TODO: The `reversed` below is required because otherwise the regex engine is happy
         #       with just parsing 9 from the string 999 instead of consuming the longest
@@ -269,7 +268,6 @@
             self.assertEqual(l.parse(str(i)), Tree('start', [str(i)]))
         for i in (-1, 1000):
             self.assertRaises(UnexpectedInput, l.parse, str(i))
->>>>>>> cc548295
 
 
 if __name__ == '__main__':
