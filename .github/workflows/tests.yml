--- conflicted
+++ resolved
@@ -6,11 +6,7 @@
     runs-on: ubuntu-latest
     strategy:
       matrix:
-<<<<<<< HEAD
-        python-version: [2.7, 3.5, 3.6, 3.7, 3.8, 3.9, 3.10.0-rc - 3.10, pypy2, pypy3]
-=======
-        python-version: [3.6, 3.7, 3.8, 3.9.0-rc - 3.9, pypy3]
->>>>>>> b79c449d
+        python-version: [3.6, 3.7, 3.8, 3.9, 3.10.0-rc - 3.10, pypy3]
 
     steps:
       - uses: actions/checkout@v2
