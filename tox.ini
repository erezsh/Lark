--- conflicted
+++ resolved
@@ -1,20 +1,7 @@
 [tox]
-<<<<<<< HEAD
-envlist = py27, py34, py35, py36, py37, py38, py39, py310, pypy, pypy3
-skip_missing_interpreters=true
-
-=======
 envlist = py36, py37, py38, py39, pypy, pypy3
 skip_missing_interpreters=true
 
-[travis]
-3.6 = py36
-3.7 = py37
-3.8 = py38
-3.9 = py39
-pypy3 = pypy3
-
->>>>>>> b79c449d
 [testenv]
 whitelist_externals = git
 deps =
